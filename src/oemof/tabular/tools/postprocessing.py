--- conflicted
+++ resolved
@@ -237,7 +237,6 @@
                         node.carrier,
                     )  # for oemof logic
                     d[key] = {"value": node.capacity}
-<<<<<<< HEAD
     exogenous = pd.DataFrame.from_dict(d).T #.dropna()
 
     if not exogenous.empty:
@@ -246,11 +245,6 @@
 
     capacities = (
         pd.concat([endogenous, exogenous])
-=======
-    exogenous = pd.DataFrame.from_dict(d, orient="index").dropna()
-    exogenous.index = exogenous.index.set_names(
-        ["from", "to", "type", "tech", "carrier"]
->>>>>>> cd704650
     )
 
     capacities = pd.concat([endogenous, exogenous])
@@ -263,18 +257,11 @@
         duals.columns = duals.columns.droplevel(1)
         duals = (duals.T / m.objective_weighting).T
         save(duals, "shadow_prices")
-<<<<<<< HEAD
-        
+
     # check if storages exist in energy system nodes
     if [n for n in m.es.nodes if isinstance(n, GenericStorage)]:
         filling_levels = views.node_weight_by_type(
             m.results, GenericStorage
         )
         filling_levels.columns = filling_levels.columns.droplevel(1)
-        save(filling_levels, "filling_levels")
-=======
-
-    filling_levels = views.node_weight_by_type(m.results, GenericStorage)
-    filling_levels.columns = filling_levels.columns.droplevel(1)
-    save(filling_levels, "filling_levels")
->>>>>>> cd704650
+        save(filling_levels, "filling_levels")