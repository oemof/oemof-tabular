--- conflicted
+++ resolved
@@ -158,12 +158,7 @@
             r.save(os.path.join("resources", f.replace(".csv", ".json")))
             p.add_resource(r.descriptor)
 
-<<<<<<< HEAD
-
     if not os.path.exists(os.path.join("data", "geometries")):
-=======
-    if not os.path.exists("data/geometries"):
->>>>>>> 4ff49c21
         print(
             "No geometries path found in directory {}. Skipping...".format(
                 os.getcwd()
