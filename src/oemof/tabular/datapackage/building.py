--- conflicted
+++ resolved
@@ -106,16 +106,10 @@
             )
         )
     else:
-<<<<<<< HEAD
         for f in sorted(os.listdir("data/elements")):
-            r = Resource({"path": str(pathlib.PurePosixPath(
-                "data", "elements", f))})
-=======
-        for f in os.listdir("data/elements"):
             r = Resource(
                 {"path": str(pathlib.PurePosixPath("data", "elements", f))}
             )
->>>>>>> 9c41e03b
             r.infer()
             r.descriptor["schema"]["primaryKey"] = "name"
 
@@ -162,16 +156,10 @@
             )
         )
     else:
-<<<<<<< HEAD
         for f in sorted(os.listdir("data/sequences")):
-            r = Resource({"path": str(pathlib.PurePosixPath(
-                "data", "sequences", f))})
-=======
-        for f in os.listdir("data/sequences"):
             r = Resource(
                 {"path": str(pathlib.PurePosixPath("data", "sequences", f))}
             )
->>>>>>> 9c41e03b
             r.infer()
             r.commit()
             r.save(
@@ -186,16 +174,10 @@
             )
         )
     else:
-<<<<<<< HEAD
         for f in sorted(os.listdir("data/geometries")):
-            r = Resource({"path": str(pathlib.PurePosixPath(
-                "data", "geometries", f))})
-=======
-        for f in os.listdir("data/geometries"):
             r = Resource(
                 {"path": str(pathlib.PurePosixPath("data", "geometries", f))}
             )
->>>>>>> 9c41e03b
             r.infer()
             r.commit()
             r.save(
