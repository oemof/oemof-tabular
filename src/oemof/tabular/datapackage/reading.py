--- conflicted
+++ resolved
@@ -564,83 +564,7 @@
 
             for facade in facade_data:
                 # convert decimal to float
-<<<<<<< HEAD
-                for f, v in facade.items():
-                    if isinstance(v, Decimal):
-                        facade[f] = float(v)
-                    # check if multi-period and value is list
-                    if period_data and isinstance(v, list):
-                        # check if length of list equals number of periods
-                        if len(v) == len(period_data["periods"]):
-                            if f in [
-                                "capacity_costs",
-                                "capacity_cost",
-                                "capacity",
-                                "capacity_potential",
-                            ]:
-                                # special periodic parameters don't need to be
-                                # converted into full length timeseries
-                                # and can stay as lists but decimals should be
-                                # converted to floats (why? @günni)
-                                facade[f] = [
-                                    float(vv)
-                                    if isinstance(vv, Decimal)
-                                    else vv
-                                    for vv in v
-                                ]
-                                continue
-                            elif f in ["fixed_costs"]:
-                                # special periodic parameters need to be
-                                # converted into timeseries with value for
-                                # every year (implicit and explicit)
-
-                                facade[f] = create_yearly_values(
-                                    v, period_data["years"]
-                                )
-                                msg = (
-                                    f"\nThe parameter '{f}' of a "
-                                    f"'{facade['type']}' facade is converted "
-                                    "into a yearly list. This might not be "
-                                    "possible for every parameter and lead to "
-                                    "ambiguous error messages.\nPlease be "
-                                    "aware, when using this feature!"
-                                )
-                                warnings.warn(msg, UserWarning)
-                                continue
-                            elif f in ["lifetime"]:
-                                # parameter which needs to be a constant value
-                                # fix to smallest value if list of values
-                                facade[f] = min(v)
-                            else:
-                                # create full length timeseries with changing
-                                # values for every period
-                                facade[f] = create_periodic_values(
-                                    v, period_data["periods"]
-                                )
-                                msg = (
-                                    f"\nThe parameter '{f}' of a "
-                                    f"'{facade['type']}' facade is converted "
-                                    "into a periodic timeseries. This might "
-                                    "not be possible for every parameter and "
-                                    "lead to ambiguous error messages.\nPlease"
-                                    " be aware, when using this feature!"
-                                )
-                                warnings.warn(msg, UserWarning)
-                                continue
-                        elif len(v) == len(period_data["timeindex"]):
-                            facade[f] = [
-                                float(vv) if isinstance(vv, Decimal) else vv
-                                for vv in v
-                            ]
-                            continue
-                        else:  # pragma: no cover
-                            raise ValueError(
-                                "Length of list does not equal number of "
-                                "periods or timeindex."
-                            )
-=======
-
->>>>>>> 859b8a53
+
                 read_facade(
                     unpack_sequences(facade=facade, period_data=period_data),
                     facades,
