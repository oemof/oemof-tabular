--- conflicted
+++ resolved
@@ -4,15 +4,11 @@
 """
 from oemof.tabular.datapackage import building
 
-<<<<<<< HEAD
-
 # This part is for testing only: It allows to pass
 # the filename of inferred metadata other than the default.
-if not "kwargs" in locals():
+if "kwargs" not in locals():
     kwargs = {}
 
-=======
->>>>>>> 9c41e03b
 building.infer_metadata(
     package_name="oemof-tabular-dispatch-example",
     foreign_keys={
