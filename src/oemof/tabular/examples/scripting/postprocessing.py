--- conflicted
+++ resolved
@@ -4,32 +4,17 @@
 from oemof.solph import EnergySystem, Model
 
 from oemof.tabular.facades import TYPEMAP
+import oemof.tabular.datapackage
 import oemof.tabular.tools.postprocessing as pp
 
-<<<<<<< HEAD
-# needed for .from_datapackage to work
-import oemof.tabular.datapackage
 
 examples = ["dispatch", "investment", "foreignkeys"]
-=======
-examples = [
-    # 'dispatch',
-    # 'investment',
-    "foreignkeys",
-    # 'lopf'
-]
->>>>>>> cd704650
-
 for example in examples:
     print("Runnig postprocessing example with datapackage {}".format(example))
     es = EnergySystem.from_datapackage(
         pkg.resource_filename(
-<<<<<<< HEAD
-            "oemof.tabular", "examples/datapackages/{}/datapackage.json".format(example)
-=======
             'oemof.tabular',
             'examples/datapackages/{}/datapackage.json'.format(example),
->>>>>>> cd704650
         ),
         attributemap={},
         typemap=TYPEMAP,
@@ -37,7 +22,6 @@
 
     es.timeindex = es.timeindex[0:5]
 
-<<<<<<< HEAD
     m = Model(es)
 
     m.solve(solver="cbc")
@@ -45,17 +29,6 @@
     # skip foreignkeys example as not all buses are present
     if example != "foreignkeys":
         br = pp.bus_results(es, m.results(), select="scalars")
-=======
-    # get bus results
-    br = pp.bus_results(es, m.results(), select='scalars')
-
-    # select on bus and reduce multiindex
-    # br['bus0'].xs([es.groups['bus0'], 'invest'], level=[1, 2])
-
-    pp.supply_results(results=m.results(), es=es, bus=['heat-bus'])
-
-    pp.supply_results(results=m.results(), es=es, bus=['bus0', 'bus1'])
->>>>>>> cd704650
 
         if example == "investment":
             br["bus0"].xs([es.groups["bus0"], "invest"], level=[1, 2])
@@ -64,30 +37,11 @@
 
         pp.supply_results(results=m.results(), es=es, bus=["bus0", "bus1"])
 
-<<<<<<< HEAD
         pp.demand_results(results=m.results(), es=es, bus=["bus0", "bus1"])
-=======
-    views.node_input_by_type(
-        m.results(), node_type=TYPEMAP['storage'], droplevel=[2]
-    )
->>>>>>> cd704650
 
         pp.component_results(results=m.results(), es=es, select="sequences")
 
-<<<<<<< HEAD
         pp.component_results(results=m.results(), es=es, select="scalars")
-=======
-# views.node_output_by_type(m.results(), node_type=TYPEMAP['storage'],
-#                          droplevel=[2])
-#
-# views.node_weight_by_type(m.results(), node_type=TYPEMAP['storage'])
-#
-# views.net_storage_flow(results=m.results(), node_type=TYPEMAP['storage'])
-#
-# views.node(processing.parameter_as_dict(es), es.nodes[0], multiindex=True)[
-#     'scalars'
-# ]
->>>>>>> cd704650
 
         views.node_input_by_type(
             m.results(), node_type=TYPEMAP["storage"], droplevel=[2]
