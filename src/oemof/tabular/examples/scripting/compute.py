"""
"""
import importlib.resources
import os

<<<<<<< HEAD
from oemof.solph import EnergySystem, Model

import oemof.tabular.tools.postprocessing as pp
=======
import pkg_resources as pkg
from oemof.solph import EnergySystem, Model, processing
>>>>>>> 72cba6ed

# DONT REMOVE THIS LINE!
from oemof.tabular import datapackage  # noqa
from oemof.tabular.constraint_facades import CONSTRAINT_TYPE_MAP
from oemof.tabular.facades import TYPEMAP
from oemof.tabular.postprocessing import calculations

examples = [
    "dispatch_multi_period",
    "dispatch",
    "investment",
    "investment_multi_period",
    "foreignkeys",
    "emission_constraint",
]
for example in examples:
    print("Running compute example with datapackage {}".format(example))

    # path to directory with datapackage to load
    datapackage_dir = os.path.join(
        importlib.resources.files("oemof.tabular"),
        "examples/datapackages/{}".format(example)
    )

    # create  path for results (we use the datapackage_dir to store results)
    results_path = os.path.join(
        os.path.expanduser("~"), "oemof-results", example
    )
    if not os.path.exists(results_path):
        os.makedirs(results_path)

    # create energy system object
    es = EnergySystem.from_datapackage(
        os.path.join(datapackage_dir, "datapackage.json"),
        attributemap={},
        typemap=TYPEMAP,
    )

    # create model from energy system (this is just oemof.solph)
    m = Model(es)

    # add constraints from datapackage to the model
    m.add_constraints_from_datapackage(
        os.path.join(datapackage_dir, "datapackage.json"),
        constraint_type_map=CONSTRAINT_TYPE_MAP,
    )

    # if you want dual variables / shadow prices uncomment line below
    # m.receive_duals()

    # select solver 'gurobi', 'cplex', 'glpk' etc
    m.solve("cbc")

    es.params = processing.parameter_as_dict(es)
    es.results = m.results()
    # now we use the write results method to write the results in oemof-tabular
    # format
    postprocessed_results = calculations.run_postprocessing(es)
    postprocessed_results.to_csv(os.path.join(results_path, "results.csv"))<|MERGE_RESOLUTION|>--- conflicted
+++ resolved
@@ -3,14 +3,7 @@
 import importlib.resources
 import os
 
-<<<<<<< HEAD
-from oemof.solph import EnergySystem, Model
-
-import oemof.tabular.tools.postprocessing as pp
-=======
-import pkg_resources as pkg
 from oemof.solph import EnergySystem, Model, processing
->>>>>>> 72cba6ed
 
 # DONT REMOVE THIS LINE!
 from oemof.tabular import datapackage  # noqa
@@ -32,7 +25,7 @@
     # path to directory with datapackage to load
     datapackage_dir = os.path.join(
         importlib.resources.files("oemof.tabular"),
-        "examples/datapackages/{}".format(example)
+        "examples/datapackages/{}".format(example),
     )
 
     # create  path for results (we use the datapackage_dir to store results)
