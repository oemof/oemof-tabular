--- conflicted
+++ resolved
@@ -18,15 +18,11 @@
 
 SPDX-License-Identifier: BSD-3-Clause
 """
-<<<<<<< HEAD
+import dataclasses
+import warnings
 from collections import deque
 from dataclasses import dataclass, field
 from typing import Sequence, Union
-import dataclasses
-=======
->>>>>>> 9c41e03b
-import warnings
-from collections import deque
 
 from oemof.network.energy_system import EnergySystem
 from oemof.network.network import Node
@@ -257,7 +253,7 @@
     profile: array-like
         Absolute inflow profile of inflow into the storage
     output_parameters: dict
-        Dictionary to specifiy parameters on the input edge. You can use
+        Dictionary to specifiy parameters on the output edge. You can use
         all keys that are available for the  oemof.solph.network.Flow class.
 
 
@@ -568,13 +564,7 @@
 
     profile: Union[float, Sequence[float]] = None
 
-<<<<<<< HEAD
     capacity: float = None
-=======
-        self.capacity_potential = kwargs.get(
-            "capacity_potential", float("+inf")
-        )
->>>>>>> 9c41e03b
 
     capacity_potential: float = float("+inf")
 
@@ -842,24 +832,7 @@
     """
     fuel_bus: Bus
 
-<<<<<<< HEAD
     heat_bus: Bus
-=======
-    def __init__(self, *args, **kwargs):
-        super().__init__(
-            _facade_requires_=[
-                "carrier",
-                "tech",
-                "electricity_bus",
-                "heat_bus",
-                "fuel_bus",
-                "thermal_efficiency",
-                "electric_efficiency",
-            ],
-            *args,
-            **kwargs,
-        )
->>>>>>> 9c41e03b
 
     electricity_bus: Bus
 
@@ -905,7 +878,7 @@
             {
                 self.electricity_bus: Flow(
                     nominal_value=self._nominal_value(),
-                    investment=self._investment()
+                    investment=self._investment(),
                 ),
                 self.heat_bus: Flow(),
             }
@@ -982,16 +955,7 @@
     """
     from_bus: Bus
 
-<<<<<<< HEAD
     to_bus: Bus
-=======
-    def __init__(self, *args, **kwargs):
-        super().__init__(
-            _facade_requires_=["from_bus", "to_bus", "carrier", "tech"],
-            *args,
-            **kwargs,
-        )
->>>>>>> 9c41e03b
 
     carrier: str
 
@@ -1007,13 +971,7 @@
 
     capacity_cost: float = None
 
-<<<<<<< HEAD
     expandable: bool = False
-=======
-        self.capacity_potential = kwargs.get(
-            "capacity_potential", float("+inf")
-        )
->>>>>>> 9c41e03b
 
     capacity_potential: float = float("+inf")
 
@@ -1028,7 +986,7 @@
         self.conversion_factors.update(
             {
                 self.from_bus: sequence(1),
-                self.to_bus: sequence(self.efficiency)
+                self.to_bus: sequence(self.efficiency),
             }
         )
 
@@ -1127,23 +1085,7 @@
     """
     electricity_bus: Bus
 
-<<<<<<< HEAD
     high_temperature_bus: Bus
-=======
-    def __init__(self, *args, **kwargs):
-        super().__init__(
-            _facade_requires_=[
-                "low_temperature_bus",
-                "high_temperature_bus",
-                "electricity_bus",
-                "cop",
-                "carrier",
-                "tech",
-            ],
-            *args,
-            **kwargs,
-        )
->>>>>>> 9c41e03b
 
     low_temperature_bus: Bus
 
@@ -1155,13 +1097,7 @@
 
     capacity: float = None
 
-<<<<<<< HEAD
     marginal_cost: float = 0
-=======
-        self.capacity_potential = kwargs.get(
-            "capacity_potential", float("+inf")
-        )
->>>>>>> 9c41e03b
 
     carrier_cost: float = 0
 
@@ -1394,9 +1330,7 @@
                     raise AttributeError(
                         (
                             "You need to set attr " "`{}` " "for component {}"
-                        ).format(
-                            attr, self.label
-                        )
+                        ).format(attr, self.label)
                     )
 
             # set capacity costs at one of the flows
@@ -1420,8 +1354,7 @@
             self._invest_group = True
         else:
             fi = Flow(
-                nominal_value=self._nominal_value(),
-                **self.input_parameters
+                nominal_value=self._nominal_value(), **self.input_parameters
             )
             fo = Flow(
                 nominal_value=self._nominal_value(),
