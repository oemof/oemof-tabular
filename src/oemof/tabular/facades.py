# -*- coding: utf-8 -*-

""" Facade's are classes providing a simplified view on more complex classes.

More specifically, the `Facade`s in this module act as simplified, energy
specific  wrappers around `oemof`'s and `oemof.solph`'s more abstract and
complex classes. The idea is to be able to instantiate a `Facade` using keyword
arguments, whose value are derived from simple, tabular data sources. Under the
hood the `Facade` then uses these arguments to construct an `oemof` or
`oemof.solph` component and sets it up to be easily used in an `EnergySystem`.

**Note** The mathematical notation is as follows:

* Optimization variables (endogenous variables) are denoted by :math:`x`
* Optimization parameters (exogenous variables) are denoted by :math:`c`
* The set of timesteps :math:`T` describes all timesteps of the optimization
  problem

SPDX-License-Identifier: BSD-3-Clause
"""
from collections import deque

from oemof.energy_system import EnergySystem
from oemof.network import Node
from oemof.solph import Bus, Flow, Investment, Sink, Source, Transformer
from oemof.solph.components import ExtractionTurbineCHP, GenericStorage
from oemof.solph.custom import ElectricalBus, ElectricalLine, Link
from oemof.solph.plumbing import sequence


def add_subnodes(n, **kwargs):
    deque((kwargs["EnergySystem"].add(sn) for sn in n.subnodes), maxlen=0)


class Facade(Node):
    """
    Parameters
    ----------
    _facade_requires_ : list of str
        A list of required attributes. The constructor checks whether these are
        present as keywort arguments or whether they are already present on
        self (which means they have been set by constructors of subclasses) and
        raises an error if he doesn't find them.
    """

    def __init__(self, *args, **kwargs):
        """
        """

        self.mapped_type = type(self)

        self.type = kwargs.get("type")

        required = kwargs.pop("_facade_requires_", [])

        super().__init__(*args, **kwargs)

        self.subnodes = []
        EnergySystem.signals[EnergySystem.add].connect(
            add_subnodes, sender=self
        )

        for r in required:
            if r in kwargs:
                setattr(self, r, kwargs[r])
            elif not hasattr(self, r):
                raise AttributeError(
                    (
                        "Missing required attribute `{}` for `{}` "
                        "object with name/label `{!r}`."
                    ).format(r, type(self).__name__, self.label)
                )

    def _nominal_value(self):
        """ Returns None if self.expandable ist True otherwise it returns
        the capacity
        """
        if self.expandable is True:
            return None

        else:
            return self.capacity

    def _investment(self):
        if self.expandable is True:
            if self.capacity_cost is None:
                msg = (
                    "If you set `expandable`to True you need to set "
                    "attribute `capacity_cost` of component {}!"
                )
                raise ValueError(msg.format(self.label))
            else:
                if isinstance(self, GenericStorage):
                    if self.storage_capacity_cost is not None:
                        self.investment = Investment(
                            ep_costs=self.storage_capacity_cost,
                            maximum=getattr(
                                self,
                                "storage_capacity_potential",
                                float("+inf"),
                            ),
                            minimum=getattr(
                                self, "minimum_storage_capacity", 0
                            ),
                            existing=getattr(self, "storage_capacity", 0),
                        )
                    else:
                        self.investment = Investment()
                else:
                    self.investment = Investment(
                        ep_costs=self.capacity_cost,
                        maximum=getattr(
                            self, "capacity_potential", float("+inf")
                        ),
                        existing=getattr(self, "capacity", 0),
                    )
        else:
            self.investment = None

        return self.investment

    def update(self):
        self.build_solph_components()


class Reservoir(GenericStorage, Facade):
    r""" A Reservoir storage unit, that is initially half full.

    Note that the investment option is not available for this facade at
    the current development state.

    Parameters
    ----------
    bus: oemof.solph.Bus
        An oemof bus instance where the storage unit is connected to.
    storage_capacity: numeric
        The total storage capacity of the storage (e.g. in MWh)
    capacity: numeric
        Installed production capacity of the turbine installed at the
        reservoir
    efficiency: numeric
        Efficiency of the turbine converting inflow to electricity
        production, default: 1
    profile: array-like
        Absolute inflow profile of inflow into the storage
    input_parameters: dict
        Dictionary to specifiy parameters on the input edge. You can use
        all keys that are available for the  oemof.solph.network.Flow class.
    output_parameters: dict
        see: input_parameters


    The reservoir is modelled as a storage with a constant inflow:

    .. math::

        x^{level}(t) =
        x^{level}(t-1) \cdot (1 - c^{loss\_rate}(t))
        + x^{profile}(t) - \frac{x^{flow, out}(t)}{c^{efficiency}(t)}
        \qquad \forall t \in T

    .. math::
        x^{level}(0) = 0.5 \cdot c^{capacity}

    The inflow is bounded by the exogenous inflow profile. Thus if the inflow
    exceeds the maximum capacity of the storage, spillage is possible by
    setting :math:`x^{profile}(t)` to lower values.

    .. math::
        0 \leq x^{profile}(t) \leq c^{profile}(t) \qquad \forall t \in T


    The spillage of the reservoir is therefore defined by:
    :math:`c^{profile}(t) - x^{profile}(t)`.

    Note
    ----
    As the Reservoir is a sub-class of `oemof.solph.GenericStorage` you also
    pass all arguments of this class.


    Examples
    --------
    Basic usage examples of the GenericStorage with a random selection of
    attributes. See the Flow class for all Flow attributes.

    >>> from oemof import solph
    >>> from oemof.tabular import facades
    >>> my_bus = solph.Bus('my_bus')
    >>> my_reservoir = Reservoir(
    ...     label='my_reservoir',
    ...     bus=my_bus,
    ...     carrier='water',
    ...     tech='reservoir',
    ...     storage_capacity=1000,
    ...     capacity=50,
    ...     profile=[1, 2, 6],
    ...     loss_rate=0.01,
    ...     initial_storage_level=0,
    ...     max_storage_level = 0.9,
    ...     efficiency=0.93)

    """

    def __init__(self, *args, **kwargs):

        kwargs.update(
            {
                "_facade_requires_": [
                    "bus",
                    "carrier",
                    "tech",
                    "profile",
                    "efficiency",
                ]
            }
        )
        super().__init__(*args, **kwargs)

        self.storage_capacity = kwargs.get("storage_capacity")

        self.capacity = kwargs.get("capacity")

        self.efficiency = kwargs.get("efficiency", 1)

        self.profile = kwargs.get("profile")

        self.input_parameters = kwargs.get("input_parameters", {})

        self.output_parameters = kwargs.get("output_parameters", {})

        self.expandable = bool(kwargs.get("expandable", False))

        self.build_solph_components()

    def build_solph_components(self):
        """
        """
        self.nominal_storage_capacity = self.storage_capacity

        self.outflow_conversion_factor = sequence(self.efficiency)

        if self.expandable:
            raise NotImplementedError(
                "Investment for reservoir class is not implemented."
            )

        inflow = Source(
            label=self.label + "-inflow",
            outputs={
                self: Flow(nominal_value=1, max=self.profile, fixed=False)
            },
        )

        self.outputs.update(
            {
                self.bus: Flow(
                    nominal_value=self.capacity, **self.output_parameters
                )
            }
        )

        self.subnodes = (inflow,)


class Dispatchable(Source, Facade):
    r""" Dispatchable element with one output for example a gas-turbine

    Parameters
    ----------
    bus: oemof.solph.Bus
        An oemof bus instance where the unit is connected to with its output
    capacity: numeric
        The installed power of the generator (e.g. in MW). If not set the
        capacity will be optimized (s. also `capacity_cost` argument)
    profile: array-like (optional)
        Profile of the output such that profile[t] * installed capacity
        yields the upper bound for timestep t
    marginal_cost: numeric
        Marginal cost for one unit of produced output, i.e. for a powerplant:
        mc = fuel_cost + co2_cost + ... (in Euro / MWh) if timestep length is
        one hour. Default: 0
    capacity_cost: numeric (optional)
        Investment costs per unit of capacity (e.g. Euro / MW) .
        If capacity is not set, this value will be used for optimizing the
        generators capacity.
    expandable: boolean
        True, if capacity can be expanded within optimization. Default: False.
    output_paramerters: dict (optional)
        Parameters to set on the output edge of the component (see. oemof.solph
        Edge/Flow class for possible arguments)
    capacity_potential: numeric
        Max install capacity if capacity is to be expanded


    The mathematical representations for this components are dependent on the
    user defined attributes. If the capacity is fixed before
    (**dispatch mode**) the following equation holds:

    .. math::

        x^{flow}(t) \leq c^{capacity} \cdot c^{profile}(t) \
        \qquad \forall t \in T

    Where :math:`x^{flow}` denotes the production (endogenous variable)
    of the dispatchable object to the bus.

    If `expandable` is set to `True` (**investment mode**), the equation
    changes slightly:

    .. math::

        x^{flow}(t) \leq (x^{capacity} +
        c^{capacity})  \cdot c^{profile}(t) \qquad \forall t \in T

    Where the bounded endogenous variable of the volatile component is added:

    ..  math::

            x^{capacity} \leq c^{capacity\_potential}

    **Ojective expression** for operation:

    .. math::

        x^{opex} = \sum_t x^{flow}(t) \cdot c^{marginal\_cost}(t)

    For constraints set through `output_parameters` see oemof.solph.Flow class.


    Examples
    ---------

    >>> from oemof import solph
    >>> from oemof.tabular import facades
    >>> my_bus = solph.Bus('my_bus')
    >>> my_dispatchable = Dispatchable(
    ...     label='ccgt',
    ...     bus=my_bus,
    ...     carrier='gas',
    ...     tech='ccgt',
    ...     capacity=1000,
    ...     marginal_cost=10,
    ...     output_parameters={
    ...         'min': 0.2})

    """

    def __init__(self, *args, **kwargs):
        kwargs.update({"_facade_requires_": ["bus", "carrier", "tech"]})
        super().__init__(*args, **kwargs)

        self.profile = kwargs.get("profile", 1)

        self.capacity = kwargs.get("capacity")

        self.capacity_potential = kwargs.get("capacity_potential")

        self.marginal_cost = kwargs.get("marginal_cost", 0)

        self.capacity_cost = kwargs.get("capacity_cost")

        self.expandable = bool(kwargs.get("expandable", False))

        self.output_parameters = kwargs.get("output_parameters", {})

        self.build_solph_components()

    def build_solph_components(self):
        """
        """

        if self.profile is None:
            self.profile = 1

        f = Flow(
            nominal_value=self._nominal_value(),
            variable_costs=self.marginal_cost,
            max=self.profile,
            investment=self._investment(),
            **self.output_parameters
        )

        self.outputs.update({self.bus: f})


class Volatile(Source, Facade):
    r"""Volatile element with one output. This class can be used to model
    PV oder Wind power plants.


    Parameters
    ----------
    bus: oemof.solph.Bus
        An oemof bus instance where the generator is connected to
    capacity: numeric
        The installed power of the unit (e.g. in MW).
    profile: array-like
        Profile of the output such that profile[t] * capacity yields output
        for timestep t
    marginal_cost: numeric
        Marginal cost for one unit of produced output, i.e. for a powerplant:
        mc = fuel_cost + co2_cost + ... (in Euro / MWh) if timestep length is
        one hour.
    capacity_cost: numeric (optional)
        Investment costs per unit of capacity (e.g. Euro / MW) .
        If capacity is not set, this value will be used for optimizing the
        generators capacity.
    output_paramerters: dict (optional)
        Parameters to set on the output edge of the component (see. oemof.solph
        Edge/Flow class for possible arguments)
    capacity_potential: numeric
        Max install capacity if investment
    expandable: boolean
        True, if capacity can be expanded within optimization. Default: False.
    fixed: boolean
        If False, the output may be curtailed when optimizing dispatch.
        Default: True


    The mathematical representations for this components are dependent on the
    user defined attributes. If the capacity is fixed before
    (**dispatch mode**) the following equation holds:

    .. math::

        x^{flow}(t) = c^{capacity} \cdot c^{profile}(t) \qquad \forall t \in T

    Where :math:`x_{volatile}^{flow}` denotes the production
    (endogenous variable) of the volatile object to the bus.

    If `expandable` is set to `True` (**investment mode**), the equation
    changes slightly:

    .. math::

        x^{flow}(t) = (x^{capacity} + c^{capacity}) \
         \cdot c^{profile}(t)  \qquad \forall t \in T

    Where the bounded endogenous variable of the volatile component is added:

    ..  math::

            x_{volatile}^{capacity} \leq c_{volatile}^{capacity\_potential}

    **Ojective expression** for operation:

    .. math::

        x^{opex} = \sum_t (x^{flow}(t) \cdot c^{marginal\_cost}(t))

    Examples
    ---------

    >>> from oemof import solph
    >>> from oemof.tabular import facades
    >>> my_bus = solph.Bus('my_bus')
    >>> my_volatile = Volatile(
    ...     label='wind',
    ...     bus=my_bus,
    ...     carrier='wind',
    ...     tech='onshore',
    ...     capacity_cost=150,
    ...     profile=[0.25, 0.1, 0.3])

    """

    def __init__(self, *args, **kwargs):
        kwargs.update(
            {"_facade_requires_": ["bus", "carrier", "tech", "profile"]}
        )
        super().__init__(*args, **kwargs)

        self.profile = kwargs.get("profile")

        self.capacity = kwargs.get("capacity")

        self.capacity_potential = kwargs.get("capacity_potential")

        self.expandable = bool(kwargs.get("expandable", False))

        self.marginal_cost = kwargs.get("marginal_cost", 0)

        self.capacity_cost = kwargs.get("capacity_cost")

        self.output_parameters = kwargs.get("output_parameters", {})

        self.fixed = bool(kwargs.get("fixed", True))

        self.build_solph_components()

    def build_solph_components(self):
        """
        """
        f = Flow(
            nominal_value=self._nominal_value(),
            variable_costs=self.marginal_cost,
            actual_value=self.profile,
            investment=self._investment(),
            fixed=self.fixed,
            **self.output_parameters
        )

        self.outputs.update({self.bus: f})


class ExtractionTurbine(ExtractionTurbineCHP, Facade):
    r""" Combined Heat and Power (extraction) unit with one input and
    two outputs.

    Parameters
    ----------
    electricity_bus: oemof.solph.Bus
        An oemof bus instance where the chp unit is connected to with its
        electrical output
    heat_bus: oemof.solph.Bus
        An oemof bus instance where the chp unit is connected to with its
        thermal output
    fuel_bus:  oemof.solph.Bus
        An oemof bus instance where the chp unit is connected to with its
        input
    carrier_cost: numeric
        Cost per unit of used input carrier
    capacity: numeric
        The electrical capacity of the chp unit (e.g. in MW) in full extraction
        mode.
    electric_efficiency:
        Electrical efficiency of the chp unit in full backpressure mode
    thermal_efficiency:
        Thermal efficiency of the chp unit in full backpressure mode
    condensing_efficiency:
        Electrical efficiency if turbine operates in full extraction mode
    marginal_cost: numeric
        Marginal cost for one unit of produced electrical output
        E.g. for a powerplant:
        marginal cost =fuel cost + operational cost + co2 cost (in Euro / MWh)
        if timestep length is one hour.
    capacity_cost: numeric
        Investment costs per unit of electrical capacity (e.g. Euro / MW) .
        If capacity is not set, this value will be used for optimizing the
        chp capacity.
    expandable: boolean
        True, if capacity can be expanded within optimization. Default: False.


    The mathematical description is derived from the oemof base class
    `ExtractionTurbineCHP <https://oemof.readthedocs.io/en/
    stable/oemof_solph.html#extractionturbinechp-component>`_ :

    .. math::
        x^{flow, carrier}(t) =
        \frac{x^{flow, electricity}(t) + x^{flow, heat}(t) \
        \cdot c^{beta}(t)}{c^{condensing\_efficiency}(t)}
        \qquad \forall t \in T

    .. math::
        x^{flow, electricity}(t)  \geq  x^{flow, thermal}(t) \cdot
        \frac{c^{electrical\_efficiency}(t)}{c^{thermal\_efficiency}(t)}
        \qquad \forall t \in T

    where :math:`c^{beta}` is defined as:

     .. math::
        c^{beta}(t) = \frac{c^{condensing\_efficiency}(t) -
        c^{electrical\_efficiency(t)}}{c^{thermal\_efficiency}(t)}
        \qquad \forall t \in T

    **Ojective expression** for operation includes marginal cost and/or
    carrier costs:

        .. math::

            x^{opex} = \sum_t (x^{flow, out}(t) \cdot c^{marginal\_cost}(t)
            + x^{flow, carrier}(t) \cdot c^{carrier\_cost}(t))


    Examples
    ---------

    >>> from oemof import solph
    >>> from oemof.tabular import facades
    >>> my_elec_bus = solph.Bus('my_elec_bus')
    >>> my_fuel_bus = solph.Bus('my_fuel_bus')
    >>> my_heat_bus = solph.Bus('my_heat_bus')
    >>> my_extraction = ExtractionTurbine(
    ...     label='extraction',
    ...     carrier='gas',
    ...     tech='ext',
    ...     electricity_bus=my_elec_bus,
    ...     heat_bus=my_heat_bus,
    ...     fuel_bus=my_fuel_bus,
    ...     capacity=1000,
    ...     condensing_efficiency=[0.5, 0.51, 0.55],
    ...     electric_efficiency=0.4,
    ...     thermal_efficiency=0.35)

    """

    def __init__(self, *args, **kwargs):
        kwargs.update(
            {
                "_facade_requires_": [
                    "fuel_bus",
                    "carrier",
                    "tech",
                    "electricity_bus",
                    "heat_bus",
                    "thermal_efficiency",
                    "electric_efficiency",
                    "condensing_efficiency",
                ]
            }
        )
        super().__init__(
            conversion_factor_full_condensation={}, *args, **kwargs
        )

        self.fuel_bus = kwargs.get("fuel_bus")

        self.electricity_bus = kwargs.get("electricity_bus")

        self.heat_bus = kwargs.get("heat_bus")

        self.carrier = kwargs.get("carrier")

        self.carrier_cost = kwargs.get("carrier_cost", 0)

        self.capacity = kwargs.get("capacity")

        self.condensing_efficiency = sequence(self.condensing_efficiency)

        self.marginal_cost = kwargs.get("marginal_cost", 0)

        self.capacity_cost = kwargs.get("capacity_cost")

        self.expandable = bool(kwargs.get("expandable", False))

        self.input_parameters = kwargs.get("input_parameters", {})

        self.build_solph_components()

    def build_solph_components(self):
        """
        """
        self.conversion_factors.update(
            {
                self.fuel_bus: sequence(1),
                self.electricity_bus: sequence(self.electric_efficiency),
                self.heat_bus: sequence(self.thermal_efficiency),
            }
        )

        self.inputs.update(
            {
                self.fuel_bus: Flow(
                    variable_cost=self.carrier_cost, **self.input_parameters
                )
            }
        )

        self.outputs.update(
            {
                self.electricity_bus: Flow(
                    nominal_value=self._nominal_value(),
                    variable_costs=self.marginal_cost,
                    investment=self._investment(),
                ),
                self.heat_bus: Flow(),
            }
        )

        self.conversion_factor_full_condensation.update(
            {self.electricity_bus: self.condensing_efficiency}
        )


class BackpressureTurbine(Transformer, Facade):
    r""" Combined Heat and Power (backpressure) unit with one input and
    two outputs.

    Parameters
    ----------
    electricity_bus: oemof.solph.Bus
        An oemof bus instance where the chp unit is connected to with its
        electrical output
    heat_bus: oemof.solph.Bus
        An oemof bus instance where the chp unit is connected to with its
        thermal output
    fuel_bus: oemof.solph.Bus
        An oemof bus instance where the chp unit is connected to with its
        input
    carrier_cost: numeric
        Input carrier cost of the backpressure unit, Default: 0
    capacity: numeric
        The electrical capacity of the chp unit (e.g. in MW).
    electric_efficiency:
        Electrical efficiency of the chp unit
    thermal_efficiency:
        Thermal efficiency of the chp unit
    marginal_cost: numeric
        Marginal cost for one unit of produced electrical output
        E.g. for a powerplant:
        marginal cost =fuel cost + operational cost + co2 cost (in Euro / MWh)
        if timestep length is one hour. Default: 0
    expandable: boolean
        True, if capacity can be expanded within optimization. Default: False.
    capacity_cost: numeric
        Investment costs per unit of electrical capacity (e.g. Euro / MW) .
        If capacity is not set, this value will be used for optimizing the
        chp capacity.


    Backpressure turbine power plants are modelled with a constant relation
    between heat and electrical output (power to heat coefficient).

    .. math::

        x^{flow, carrier}(t) =
        \frac{x^{flow, electricity}(t) + x^{flow, heat}(t)}\
        {c^{thermal\:efficiency}(t) + c^{electrical\:efficiency}(t)}
        \qquad \forall t \in T

    .. math::

        \frac{x^{flow, electricity}(t)}{x_{flow, thermal}(t)} =
        \frac{c^{electrical\:efficiency}(t)}{c^{thermal\:efficiency}(t)}
        \qquad \forall t \in T

    **Ojective expression** for operation includes marginal cost and/or
    carrier costs:

        .. math::

            x^{opex} = \sum_t (x^{flow, out}(t) \cdot c^{marginal\_cost}(t)
            + x^{flow, carrier}(t) \cdot c^{carrier\_cost}(t))

    Examples
    ---------

    >>> from oemof import solph
    >>> from oemof.tabular import facades
    >>> my_elec_bus = solph.Bus('my_elec_bus')
    >>> my_fuel_bus = solph.Bus('my_fuel_bus')
    >>> my_heat_bus = solph.Bus('my_heat_bus')
    >>> my_backpressure = BackpressureTurbine(
    ...     label='backpressure',
    ...     carrier='gas',
    ...     tech='bp',
    ...     fuel_bus=my_fuel_bus,
    ...     heat_bus=my_heat_bus,
    ...     electricity_bus=my_elec_bus,
    ...     capacity_cost=50,
    ...     carrier_cost=0.6,
    ...     electric_efficiency=0.4,
    ...     thermal_efficiency=0.35)


    """

    def __init__(self, *args, **kwargs):
        super().__init__(
            _facade_requires_=[
                "carrier",
                "tech",
                "electricity_bus",
                "heat_bus",
                "fuel_bus",
                "thermal_efficiency",
                "electric_efficiency",
            ],
            *args,
            **kwargs
        )

        self.electricity_bus = kwargs.get("electricity_bus")

        self.heat_bus = kwargs.get("heat_bus")

        self.fuel_bus = kwargs.get("fuel_bus")

        self.capacity = kwargs.get("capacity")

        self.marginal_cost = kwargs.get("marginal_cost", 0)

        self.carrier_cost = kwargs.get("carrier_cost", 0)

        self.capacity_cost = kwargs.get("capacity_cost")

        self.expandable = bool(kwargs.get("expandable", False))

        self.input_parameters = kwargs.get("input_parameters", {})

        self.build_solph_components()

    def build_solph_components(self):
        """
        """
        self.conversion_factors.update(
            {
                self.fuel_bus: sequence(1),
                self.electricity_bus: sequence(self.electric_efficiency),
                self.heat_bus: sequence(self.thermal_efficiency),
            }
        )

        self.inputs.update(
            {
                self.fuel_bus: Flow(
                    variable_costs=self.carrier_cost, **self.input_parameters
                )
            }
        )

        self.outputs.update(
            {
                self.electricity_bus: Flow(
                    nominal_value=self._nominal_value(),
                    investment=self._investment(),
                ),
                self.heat_bus: Flow(),
            }
        )


class Conversion(Transformer, Facade):
    r""" Conversion unit with one input and one output.

    Parameters
    ----------
    from_bus: oemof.solph.Bus
        An oemof bus instance where the conversion unit is connected to with
        its input.
    to_bus: oemof.solph.Bus
        An oemof bus instance where the conversion unit is connected to with
        its output.
    capacity: numeric
        The conversion capacity (output side) of the unit.
    efficiency: numeric
        Efficiency of the conversion unit (0 <= efficiency <= 1). Default: 1
    marginal_cost: numeric
        Marginal cost for one unit of produced output. Default: 0
    carrier_cost: numeric
        Carrier cost for one unit of used input. Default: 0
    capacity_cost: numeric
        Investment costs per unit of output capacity.
        If capacity is not set, this value will be used for optimizing the
        conversion output capacity.
    expandable: boolean or numeric (binary)
        True, if capacity can be expanded within optimization. Default: False.
    capacity_potential: numeric
        Maximum invest capacity in unit of output capacity.
    input_parameters: dict (optional)
        Set parameters on the input edge of the conversion unit
        (see oemof.solph for more information on possible parameters)
    ouput_parameters: dict (optional)
        Set parameters on the output edge of the conversion unit
         (see oemof.solph for more information on possible parameters)


    .. math::
        x^{flow, from}(t) \cdot c^{efficiency}(t) = x^{flow, to}(t)
        \qquad \forall t \in T

    **Ojective expression** for operation includes marginal cost and/or
    carrier costs:

        .. math::

            x^{opex} =  \sum_t (x^{flow, out}(t) \cdot c^{marginal\_cost}(t)
            + x^{flow, carrier}(t) \cdot c^{carrier\_cost}(t))


    Examples
    ---------

    >>> from oemof import solph
    >>> from oemof.tabular import facades
    >>> my_biomass_bus = solph.Bus('my_biomass_bus')
    >>> my_heat_bus = solph.Bus('my_heat_bus')
    >>> my_conversion = Conversion(
    ...     label='biomass_plant',
    ...     carrier='biomass',
    ...     tech='st',
    ...     from_bus=my_biomass_bus,
    ...     to_bus=my_heat_bus,
    ...     capacity=100,
    ...     efficiency=0.4)

    """

    def __init__(self, *args, **kwargs):
        super().__init__(
            _facade_requires_=["from_bus", "to_bus", "carrier", "tech"],
            *args,
            **kwargs
        )

        self.capacity = kwargs.get("capacity")

        self.efficiency = kwargs.get("efficiency", 1)

        self.marginal_cost = kwargs.get("marginal_cost", 0)

        self.carrier_cost = kwargs.get("carrier_cost", 0)

        self.capacity_cost = kwargs.get("capacity_cost")

        self.expandable = bool(kwargs.get("expandable", False))

        self.carrier_cost = kwargs.get("carrier_cost", 0)

        self.capacity_potential = kwargs.get("capacity_potential")

        self.input_parameters = kwargs.get("input_parameters", {})

        self.output_parameters = kwargs.get("output_parameters", {})

        self.build_solph_components()

    def build_solph_components(self):
        """
        """
        self.conversion_factors.update(
            {
                self.from_bus: sequence(1),
                self.to_bus: sequence(self.efficiency),
            }
        )

<<<<<<< HEAD
        self.inputs.update(
            {
                self.from_bus: Flow(
                    variable_costs=self.carrier_cost, **self.input_parameters
                )
            }
        )
=======
        self.inputs.update({self.from_bus: Flow(
            variable_costs=self.carrier_cost, **self.input_parameters)})
>>>>>>> ab58d8c3

        self.outputs.update(
            {
                self.to_bus: Flow(
                    nominal_value=self._nominal_value(),
                    variable_costs=self.marginal_cost,
                    investment=self._investment(),
                    **self.output_parameters
                )
            }
        )


class HeatPump(Transformer, Facade):
    r""" HeatPump unit with two inputs and one output.

    Parameters
    ----------
    low_temperature_bus: oemof.solph.Bus
        An oemof bus instance where unit is connected to with
        its low temperature input.
    high_temperature_bus: oemof.solph.Bus
        An oemof bus instance where the unit is connected to with
        its high temperature input.
    capacity: numeric
        The thermal capacity (high temperature output side) of the unit.
    cop: numeric
        Coefficienct of performance
    carrier_cost: numeric
        Carrier cost for one unit of used input. Default: 0
    capacity_cost: numeric
        Investment costs per unit of output capacity.
        If capacity is not set, this value will be used for optimizing the
        conversion output capacity.
    expandable: boolean or numeric (binary)
        True, if capacity can be expanded within optimization. Default: False.
    capacity_potential: numeric
        Maximum invest capacity in unit of output capacity.
    low_temperature_parameters: dict (optional)
        Set parameters on the input edge of the heat pump unit
        (see oemof.solph for more information on possible parameters)
    high_temperature_parameters: dict (optional)
        Set parameters on the output edge of the heat pump unit
        (see oemof.solph for more information on possible parameters)
    input_parameters: dict (optional)
        Set parameters on the input edge of the conversion unit
         (see oemof.solph for more information on possible parameters)


    .. math::
        x_{electricity\_bus, hp}^{flow} = \frac{1}{c^{COP}} \cdot
        x_{hp, high\_temperature\_bus}^{flow}

    .. math::
        x_{low\_temperature\_source, low\_temperature\_bus}^{flow} =
        x_{hp, high\_temperature\_bus}^{flow} \frac{c^{COP} -1}{c^{COP}}

    **Ojective expression** for operation includes marginal cost and/or
    carrier costs:

        .. math::

            x^{opex} =  \sum_t (x^{flow, out}(t) \cdot c^{marginal\_cost}(t)
            + x^{flow, carrier}(t) \cdot c^{carrier\_cost}(t))


    Examples
    ---------

    >>> from oemof import solph
    >>> from oemof.tabular import facades
    >>> electricity_bus = solph.Bus("elec-bus")
    >>> heat_bus= solph.Bus('heat_bus')
    >>> heat_bus_low = solph.Bus('heat_bus_low')
    >>> fc.HeatPump(
    ...     label="hp-storage",
    ...     carrier="electricity",
    ...     tech="hp",
    ...     cop=3,
    ...     carrier_cost=15,
    ...     electricity_bus=elec_bus,
    ...     high_temperature_bus=heat_bus,
    ...     low_temperature_bus=heat_bus_low)

    """

    def __init__(self, *args, **kwargs):
        super().__init__(
            _facade_requires_=[
                "low_temperature_bus",
                "high_temperature_bus",
                "electricity_bus",
                "cop",
                "carrier",
                "tech",
            ],
            *args,
            **kwargs
        )

        self.capacity = kwargs.get("capacity")

        self.marginal_cost = kwargs.get("marginal_cost", 0)

        self.carrier_cost = kwargs.get("carrier_cost", 0)

        self.capacity_cost = kwargs.get("capacity_cost")

        self.expandable = bool(kwargs.get("expandable", False))

        self.capacity_potential = kwargs.get("capacity_potential")

        self.low_temperature_parameters = kwargs.get(
            "low_temperature_parameters", {}
        )

        self.high_temperature_parameters = kwargs.get(
            "high_temperature_parameters", {}
        )

        self.input_parameters = kwargs.get("input_parameters", {})

        self.build_solph_components()

    def build_solph_components(self):
        """
        """
        self.conversion_factors.update(
            {
                self.electricity_bus: sequence(1 / self.cop),
                self.low_temperature_bus: sequence((self.cop - 1) / self.cop),
                self.high_temperature_bus: sequence(1)
            }
        )

        self.inputs.update(
            {
                self.electricity_bus: Flow(
                    variable_costs=self.carrier_cost, **self.input_parameters
                ),
                self.low_temperature_bus: Flow(
                    **self.low_temperature_parameters
                ),
            }
        )

        self.outputs.update(
            {
                self.high_temperature_bus: Flow(
                    nominal_value=self._nominal_value(),
                    variable_costs=self.marginal_cost,
                    investment=self._investment(),
                    **self.high_temperature_parameters
                )
            }
        )


class Load(Sink, Facade):
    r""" Load object with one input

    Parameters
    ----------
    bus: oemof.solph.Bus
        An oemof bus instance where the demand is connected to.
    amount: numeric
        The total amount for the timehorzion (e.g. in MWh)
    profile: array-like
        Load profile with normed values such that `profile[t] * amount`
        yields the load in timestep t (e.g. in MWh)
    marginal_utility: numeric
        Marginal utility in for example Euro / MWh
    fixed: boolean
        True, if demand should be inelastic (Default: True)
    input_parameters: dict (optional)



    .. math::
        x^{flow}(t) = c^{amount}(t)  \cdot x^{flow}(t) \qquad \forall t \in T


    Examples
    ---------

    >>> from oemof import solph
    >>> from oemof.tabular import facades
    >>> my_bus = solph.Bus('my_bus')
    >>> my_load = Load(
    ...     label='load',
    ...     carrier='electricity',
    ...     bus=my_bus,
    ...     amount=100,
    ...     profile=[0.3, 0.2, 0.5])
    """

    def __init__(self, *args, **kwargs):
        super().__init__(
            _facade_requires_=["bus", "amount", "profile"], *args, **kwargs
        )

        self.amount = kwargs.get("amount")

        self.profile = kwargs.get("profile")

        self.input_parameters = kwargs.get("input_parameters", {})

        self.marginal_utility = kwargs.get("marginal_utility", 0)

        self.fixed = kwargs.get("fixed", True)

        self.build_solph_components()

    def build_solph_components(self):
        """
        """
        self.inputs.update(
            {
                self.bus: Flow(
                    nominal_value=self.amount,
                    actual_value=self.profile,
                    fixed=self.fixed,
                    variable_cost=self.marginal_utility,
                    **self.input_parameters
                )
            }
        )


class Storage(GenericStorage, Facade):
    r""" Storage unit

    Parameters
    ----------
    bus: oemof.solph.Bus
        An oemof bus instance where the storage unit is connected to.
    storage_capacity: numeric
        The total capacity of the storage (e.g. in MWh)
    capacity: numeric
        Maximum production capacity (e.g. in MW)
    efficiency: numeric
        Efficiency of charging and discharging process: Default: 1
    storage_capacity_cost: numeric
        Investment costs for the storage unit e.g in €/MWh-capacity
    expandable: boolean
        True, if capacity can be expanded within optimization. Default: False.
    storage_capacity_potential: numeric
        Potential of the investment for storage capacity in MWh
    capacity_potential: numeric
        Potential of the investment for capacity in MW
    input_parameters: dict (optional)
        Set parameters on the input edge of the storage (see oemof.solph for
        more information on possible parameters)
    ouput_parameters: dict (optional)
        Set parameters on the output edge of the storage (see oemof.solph for
        more information on possible parameters)


    Intertemporal energy balance of the storage:

    .. math::

        x^{level}(t) =
        x^{level}(t-1) \cdot (1 - c^{loss\_rate})
        + \sqrt{c^{efficiency}(t)}  x^{flow, in}(t)
        - \frac{x^{flow, out}(t)}{\sqrt{c^{efficiency}(t)}}
        \qquad \forall t \in T

    .. math::
        x^{level}(0) = 0.5 \cdot c^{capacity}

    The **expression** added to the cost minimizing objective funtion
    for the operation is given as:

    .. math::

        x^{opex} = \sum_t (x^{flow, out}(t) \cdot c^{marginal\_cost}(t))


    Examples
    ---------

    >>> import pandas as pd
    >>> from oemof import solph
    >>> from oemof.tabular import facades as fc
    >>> my_bus = solph.Bus('my_bus')
    >>> es = solph.EnergySystem(
    ...    timeindex=pd.date_range('2019', periods=3, freq='H'))
    >>> es.add(my_bus)
    >>> es.add(
    ...    fc.Storage(
    ...        label="storage",
    ...        bus=my_bus,
    ...        carrier="lithium",
    ...        tech="battery",
    ...        storage_capacity_cost=10,
    ...        invest_relation_output_capacity=1/6, # oemof.solph
    ...        marginal_cost=5,
    ...        balanced=True, # oemof.solph argument
    ...        initial_storage_level=1, # oemof.solph argument
    ...        max_storage_level=[0.9, 0.95, 0.8])) # oemof.solph argument

    """

    def __init__(self, *args, **kwargs):

        super().__init__(
            _facade_requires_=["bus", "carrier", "tech"], *args, **kwargs
        )

        self.storage_capacity = kwargs.get("storage_capacity", 0)

        self.capacity = kwargs.get("capacity", 0)

        self.capacity_cost = kwargs.get("capacity_cost")

        self.storage_capacity_cost = kwargs.get("storage_capacity_cost")

        self.storage_capacity_potential = kwargs.get(
            "storage_capacity_potential", float("+inf")
        )

        self.capacity_potential = kwargs.get(
            "capacity_potential", float("+inf")
        )

        self.expandable = bool(kwargs.get("expandable", False))

        self.marginal_cost = kwargs.get("marginal_cost", 0)

        self.efficiency = kwargs.get("efficiency", 1)

        self.input_parameters = kwargs.get("input_parameters", {})

        self.output_parameters = kwargs.get("output_parameters", {})

        self.build_solph_components()

    def build_solph_components(self):
        """
        """
        self.nominal_storage_capacity = self.storage_capacity

        self.inflow_conversion_factor = sequence(self.efficiency)

        self.outflow_conversion_factor = sequence(self.efficiency)

        # make it investment but don't set costs (set below for flow (power))
        self.investment = self._investment()

        if self.investment:
            self.invest_relation_input_output = 1

            for attr in ["invest_relation_input_output"]:
                if getattr(self, attr) is None:
                    raise AttributeError(
                        (
                            "You need to set attr " "`{}` " "for component {}"
                        ).format(attr, self.label)
                    )

            # set capacity costs at one of the flows
            fi = Flow(
                investment=Investment(
                    ep_costs=self.capacity_cost,
                    maximum=self.capacity_potential,
                    existing=self.capacity,
                ),
                **self.input_parameters
            )
            # set investment, but no costs (as relation input / output = 1)
            fo = Flow(
                investment=Investment(),
                variable_costs=self.marginal_cost,
                **self.output_parameters
            )
            # required for correct grouping in oemof.solph.components
            self._invest_group = True
        else:
            fi = Flow(
                nominal_value=self._nominal_value(), **self.input_parameters
            )
            fo = Flow(
                nominal_value=self._nominal_value(),
                variable_costs=self.marginal_cost,
                **self.output_parameters
            )

        self.inputs.update({self.bus: fi})

        self.outputs.update({self.bus: fo})

        self._set_flows()


class Link(Link, Facade):
    """ Bi-direction link for two buses (e.g. to model transshipment)

    Parameters
    ----------
    from_bus: oemof.solph.Bus
        An oemof bus instance where the link unit is connected to with
        its input.
    to_bus: oemof.solph.Bus
        An oemof bus instance where the link unit is connected to with
        its output.
    capacity: numeric
        The maximal capacity (output side each) of the unit. If not set, attr
        `capacity_cost` needs to be set.
    loss:
        Relative loss through the link (default: 0)
    capacity_cost: numeric
        Investment costs per unit of output capacity.
        If capacity is not set, this value will be used for optimizing the
        chp capacity.
    marginal_cost: numeric
        Cost per unit Transport in each timestep. Default: 0
    expandable: boolean
        True, if capacity can be expanded within optimization. Default: False.


    Note
    -----
    Assigning a small value like 0.00001 to `marginal_cost`  may force unique
    solution of optimization problem.

    Examples
    ---------

    >>> from oemof import solph
    >>> from oemof.tabular import facades
    >>> my_elec_bus_1 = solph.Bus('my_elec_bus_1')
    >>> my_elec_bus_2 = solph.Bus('my_elec_bus_2')
    >>> my_loadink = Link(
    ...     label='link',
    ...     carrier='electricity',
    ...     from_bus=my_elec_bus_1,
    ...     to_bus=my_elec_bus_2,
    ...     capacity=100,
    ...     loss=0.04)
    """

    def __init__(self, *args, **kwargs):
        super().__init__(
            _facade_requires_=["from_bus", "to_bus"], *args, **kwargs
        )

        self.capacity = kwargs.get("capacity")

        self.loss = kwargs.get("loss", 0)

        self.capacity_cost = kwargs.get("capacity_cost")

        self.marginal_cost = kwargs.get("marginal_cost", 0)

        self.expandable = bool(kwargs.get("expandable", False))

        self.build_solph_components()

    def build_solph_components(self):
        """
        """
        investment = self._investment()

        self.inputs.update({self.from_bus: Flow(), self.to_bus: Flow()})

        self.outputs.update(
            {
                self.from_bus: Flow(
                    variable_costs=self.marginal_cost,
                    nominal_value=self._nominal_value(),
                    investment=investment,
                ),
                self.to_bus: Flow(
                    nominal_value=self._nominal_value(), investment=investment
                ),
            }
        )

        self.conversion_factors.update(
            {
                (self.from_bus, self.to_bus): sequence((1 - self.loss)),
                (self.to_bus, self.from_bus): sequence((1 - self.loss)),
            }
        )


class Commodity(Source, Facade):
    r""" Commodity element with one output for example a biomass commodity

    Parameters
    ----------
    bus: oemof.solph.Bus
        An oemof bus instance where the unit is connected to with its output
    amount: numeric
        Total available amount to be used within the complete timehorzion
        of the problem
    marginal_cost: numeric
        Marginal cost for one unit used commodity
    output_paramerters: dict (optional)
        Parameters to set on the output edge of the component (see. oemof.solph
        Edge/Flow class for possible arguments)


    .. math::
        \sum_{t} x^{flow}(t) \leq c^{amount}

    For constraints set through `output_parameters` see oemof.solph.Flow class.


    Examples
    ---------

    >>> from oemof import solph
    >>> from oemof.tabular import facades
    >>> my_bus = solph.Bus('my_bus')
    >>> my_commodity = Commodity(
    ...     label='biomass-commodity',
    ...     bus=my_bus,
    ...     carrier='biomass',
    ...     amount=1000,
    ...     marginal_cost=10,
    ...     output_parameters={
    ...         'max': [0.9, 0.5, 0.4]})

    """

    def __init__(self, *args, **kwargs):
        kwargs.update({"_facade_requires_": ["bus", "carrier", "amount"]})
        super().__init__(*args, **kwargs)

        self.amount = kwargs.get("amount")

        self.marginal_cost = kwargs.get("marginal_cost", 0)

        self.output_parameters = kwargs.get("output_parameters", {})

        self.build_solph_components()

    def build_solph_components(self):
        """
        """

        f = Flow(
            nominal_value=self.amount,
            variable_costs=self.marginal_cost,
            summed_max=1,
            **self.output_parameters
        )

        self.outputs.update({self.bus: f})


class Excess(Sink, Facade):
    """
    """

    def __init__(self, *args, **kwargs):
        super().__init__(_facade_requires_=["bus"], *args, **kwargs)

        self.bus = kwargs.get("bus")

        self.marginal_cost = kwargs.get("marginal_cost")

        self.inputs.update({self.bus: Flow(variable_costs=self.marginal_cost)})


class Shortage(Dispatchable):
    """
    """

    def __init__(self, *args, **kwargs):
        super().__init__(*args, **kwargs)


class Generator(Dispatchable):
    """
    """

    def __init__(self, *args, **kwargs):
        super().__init__(*args, **kwargs)


TYPEMAP = {
    "backpressure": BackpressureTurbine,
    "bus": Bus,
    "heatpump": HeatPump,
    "commodity": Commodity,
    "conversion": Conversion,
    "dispatchable": Dispatchable,
    "electrical bus": ElectricalBus,
    "electrical line": ElectricalLine,
    "excess": Excess,
    "extraction": ExtractionTurbine,
    "generator": Generator,
    "link": Link,
    "load": Load,
    "reservoir": Reservoir,
    "shortage": Shortage,
    "storage": Storage,
    "volatile": Volatile,
}

TECH_COLOR_MAP = {
    "acaes": "brown",
    "ocgt": "gray",
    "st": "darkgray",
    "ccgt": "lightgray",
    "heat-storage": "lightsalmon",
    "extraction-turbine": "orange",
    "heat-pump": "skyblue",
    "motoric-chp": "gray",
    "electro-boiler": "darkblue",
    "pv": "gold",
    "onshore": "skyblue",
    "offshore": "darkblue",
    "ce": "olivedrab",
    "hp": "lightsalmon",
    "battery": "lightsalmon",
    "ror": "aqua",
    "phs": "darkblue",
    "reservoir": "slateblue",
    "biomass": "olivedrab",
    "storage": "lightsalmon",
    "battery": "lightsalmon",
    "import": "crimson",
}

CARRIER_COLER_MAP = {
    "biomass": "olivedrab",
    "lithium": "lightsalmon",
    "electricity": "darkred",
    "hydro": "aqua",
    "hydrogen": "magenta",
    "uranium": "yellow",
    "wind": "skyblue",
    "solar": "gold",
    "gas": "lightgray",
    "lignite": "chocolate",
    "coal": "darkgray",
    "waste": "yellowgreen",
    "oil": "black",
}<|MERGE_RESOLUTION|>--- conflicted
+++ resolved
@@ -927,18 +927,8 @@
             }
         )
 
-<<<<<<< HEAD
-        self.inputs.update(
-            {
-                self.from_bus: Flow(
-                    variable_costs=self.carrier_cost, **self.input_parameters
-                )
-            }
-        )
-=======
         self.inputs.update({self.from_bus: Flow(
             variable_costs=self.carrier_cost, **self.input_parameters)})
->>>>>>> ab58d8c3
 
         self.outputs.update(
             {
