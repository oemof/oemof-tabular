# -*- coding: utf-8 -*-

""" `Facade`s are classes providing a simplified view on more complex classes.

More specifically, the `Facade`s in this module act as simplified, energy
specific  wrappers around `oemof`'s and `oemof.solph`'s more abstract and
complex classes. The idea is to be able to instantiate a `Facade` using keyword
arguments, whose value are derived from simple, tabular data sources. Under the
hood the `Facade` then uses these arguments to construct an `oemof` or
`oemof.solph` component and sets it up to be easily used in an `EnergySystem`.

SPDX-License-Identifier: BSD-3-Clause
"""
from oemof.network import Node
from oemof.solph import Bus, Flow, Investment, Sink, Source, Transformer
from oemof.solph.components import ExtractionTurbineCHP, GenericStorage
from oemof.solph.custom import ElectricalBus, ElectricalLine, Link
from oemof.solph.plumbing import sequence


class Facade(Node):
    """
    Parameters
    ----------
    _facade_requires_ : list of str
        A list of required attributes. The constructor checks whether these are
        present as keywort arguments or whether they are already present on
        self (which means they have been set by constructors of subclasses) and
        raises an error if he doesn't find them.
    """

    def __init__(self, *args, **kwargs):
        """
        """

        self.mapped_type = type(self)

        self.type = kwargs.get('type')

        required = kwargs.pop("_facade_requires_", [])

        super().__init__(*args, **kwargs)
        self.subnodes = []
        for r in required:
            if r in kwargs:
                setattr(self, r, kwargs[r])
            elif not hasattr(self, r):
                raise AttributeError(
                    (
                        "Missing required attribute `{}` for `{}` "
                        "object with name/label `{!r}`."
                    ).format(r, type(self).__name__, self.label)
                )

    def _investment(self):
        if self.capacity is None:
            if self.capacity_cost is None:
                msg = (
                    "If you don't set `capacity`, you need to set "
                    "attribute `capacity_cost` of component {}!"
                )
                raise ValueError(msg.format(self.label))
            else:
                if isinstance(self, GenericStorage):
                    if self.storage_capacity_cost is not None:
                        self.investment = Investment(
                            ep_costs=self.storage_capacity_cost
                        )
                    else:
                        self.investment = Investment()
                else:
                    self.investment = Investment(
                        ep_costs=self.capacity_cost,
                        maximum=getattr(
                            self, 'capacity_potential', float('+inf')
                        ),
                    )
        else:
            self.investment = None
        return self.investment

    def update(self):
        self.build_solph_components()


class Reservoir(GenericStorage, Facade):
    """ A Reservoir storage unit, that is initially half full.

    Note that the investment option is not available for this facade at
    the current development state.

    Parameters
    ----------
    bus: oemof.solph.Bus
        An oemof bus instance where the storage unit is connected to.
    storage_capacity: numeric
        The total storage capacity of the storage (e.g. in MWh)
    capacity: numeric
        Installed production capacity of the turbine installed at the
        reservoir
    efficiency: numeric
        Efficiency of the turbine converting inflow to electricity
        production, default: 1
    profile: array-like
        Absolute profile of inflow into the storage
    input_parameters: dict
        Dictionary to specifiy parameters on the input edge. You can use
        all keys that are available for the  oemof.solph.network.Flow class.
    output_parameters: dict
        see: input_parameters
    """

    def __init__(self, *args, **kwargs):

        kwargs.update({'_facade_requires_': [
            'carrier', 'tech', 'bus', 'profile', 'efficiency']})
        super().__init__(*args, **kwargs)

        self.storage_capacity = kwargs.get('storage_capacity')

        self.capacity = kwargs.get('capacity')

        self.efficiency = kwargs.get('efficiency', 1)

        self.initial_storage_capacity = kwargs.get(
            'initial_storage_capacity', 0.5
        )

        self.input_parameters = kwargs.get('input_parameters', {})

        self.output_parameters = kwargs.get('output_parameters', {})

        self.build_solph_components()

    def build_solph_components(self):
        """
        """
        self.initial_storage_level = self.initial_storage_capacity

        self.nominal_storage_capacity = self.storage_capacity

        self.outflow_conversion_factor = sequence(self.efficiency)

        investment = self._investment()

        if self.investment:
            raise NotImplementedError(
                "Investment for reservoir class is not implemented."
            )

        inflow = Source(
            label=self.label + "-inflow",
            outputs={
                self: Flow(nominal_value=1, max=self.profile, fixed=False)
            },
        )

        self.outputs.update(
            {
                self.bus: Flow(
                    nominal_value=self.capacity,
                    investment=investment,
                    **self.output_parameters
                )
            }
        )

        self.subnodes = (inflow,)


class Dispatchable(Source, Facade):
    """ Dispatchable element with one output for example a gas-turbine

    Parameters
    ----------
    bus: oemof.solph.Bus
        An oemof bus instance where the unit is connected to with its output
    capacity: numeric
        The installed power of the generator (e.g. in MW). If not set the
        capacity will be optimized (s. also `capacity_cost` argument)
    profile: array-like (optional)
        Profile of the output such that profile[t] * installed yields output
        for timestep t
    marginal_cost: numeric
        Marginal cost for one unit of produced output, i.e. for a powerplant:
        mc = fuel_cost + co2_cost + ... (in Euro / MWh) if timestep length is
        one hour. Default: 0
    capacity_cost: numeric (optional)
        Investment costs per unit of capacity (e.g. Euro / MW) .
        If capacity is not set, this value will be used for optimizing the
        generators capacity.
    output_paramerters: dict (optional)
        Parameters to set on the output edge of the component (see. oemof.solph
        Edge/Flow class for possible arguments)
    capacity_potential: numeric
        Max install capacity if capacity is to be optimized

    Constraints
    -----------

    .. math::
        0 \\leq g_{g, t} \leq \\overline{capacity}_{t} \\forall t


    For constraints set through `output_parameters` see oemof.solph.Flow class.

    """

    def __init__(self, *args, **kwargs):
        kwargs.update({'_facade_requires_': ['bus', 'carrier', 'tech']})
        super().__init__(*args, **kwargs)

        self.profile = kwargs.get('profile')

        self.capacity = kwargs.get('capacity')

        self.capacity_potential = kwargs.get('capacity_potential')

        self.marginal_cost = kwargs.get('marginal_cost', 0)

        self.capacity_cost = kwargs.get('capacity_cost')

        self.output_parameters = kwargs.get('output_parameters', {})

        self.build_solph_components()

    def build_solph_components(self):
        """
        """
        f = Flow(
            nominal_value=self.capacity,
            variable_costs=self.marginal_cost,
            actual_value=self.profile,
            investment=self._investment(),
            **self.output_parameters
        )

        self.outputs.update({self.bus: f})


class Volatile(Source, Facade):
    """ Volatile element with one output, for example a wind turbine

    Parameters
    ----------
    bus: oemof.solph.Bus
        An oemof bus instance where the generator is connected to
    capacity: numeric
        The installed power of the unit (e.g. in MW).
    profile: array-like
        Profile of the output such that profile[t] * capacity yields output
        for timestep t
    marginal_cost: numeric
        Marginal cost for one unit of produced output, i.e. for a powerplant:
        mc = fuel_cost + co2_cost + ... (in Euro / MWh) if timestep length is
        one hour.
    capacity_cost: numeric (optional)
        Investment costs per unit of capacity (e.g. Euro / MW) .
        If capacity is not set, this value will be used for optimizing the
        generators capacity.
    output_paramerters: dict (optional)
        Parameters to set on the output edge of the component (see. oemof.solph
        Edge/Flow class for possible arguments)
    capacity_potential: numeric
        Max install capacity if investment
    """

    def __init__(self, *args, **kwargs):
        kwargs.update({'_facade_requires_': ['bus', 'carrier', 'tech']})
        super().__init__(*args, **kwargs)

        self.profile = kwargs.get('profile')

        self.capacity = kwargs.get('capacity')

        self.capacity_potential = kwargs.get('capacity_potential')

        self.marginal_cost = kwargs.get('marginal_cost', 0)

        self.capacity_cost = kwargs.get('capacity_cost')

        self.output_parameters = kwargs.get('output_parameters', {})

        self.build_solph_components()

    def build_solph_components(self):
        """
        """
        f = Flow(
            nominal_value=self.capacity,
            variable_costs=self.marginal_cost,
            actual_value=self.profile,
            investment=self._investment(),
            fixed=True,
            **self.output_parameters
        )

        self.outputs.update({self.bus: f})


class ExtractionTurbine(ExtractionTurbineCHP, Facade):
    """ Combined Heat and Power (extraction) unit with one input and
    two outputs.

    Parameters
    ----------
    electricity_bus: oemof.solph.Bus
        An oemof bus instance where the chp unit is connected to with its
        electrical output
    heat_bus: oemof.solph.Bus
        An oemof bus instance where the chp unit is connected to with its
        thermal output
    fuel_bus:  oemof.solph.Bus
        An oemof bus instance where the chp unit is connected to with its
        input
    carrier_cost: numeric
        Cost per unit of used input carrier
    capacity: numeric
        The electrical capacity of the chp unit (e.g. in MW) in full extraction
        mode.
    electric_efficiency:
        Electrical efficiency of the chp unit in full backpressure mode
    thermal_efficiency:
        Thermal efficiency of the chp unit in full backpressure mode
    condensing_efficiency:
        Electrical efficiency if turbine operates in full extraction mode
    marginal_cost: numeric
        Marginal cost for one unit of produced electrical output
        E.g. for a powerplant:
        marginal cost =fuel cost + operational cost + co2 cost (in Euro / MWh)
        if timestep length is one hour.
    capacity_cost: numeric
        Investment costs per unit of electrical capacity (e.g. Euro / MW) .
        If capacity is not set, this value will be used for optimizing the
        chp capacity.
    """

    def __init__(self, *args, **kwargs):
<<<<<<< HEAD
        kwargs.update({
            '_facade_requires_': [
                'fuel_bus', 'carrier', 'tech', 'electricity_bus', 'heat_bus',
                'thermal_efficiency', 'electric_efficiency',
                'condensing_efficiency']})
        super().__init__(conversion_factor_full_condensation={}, *args,
                         **kwargs)
=======
        kwargs.update(
            {
                '_facade_requires_': [
                    'fuel_bus',
                    'carrier',
                    'electricity_bus',
                    'heat_bus',
                    'thermal_efficiency',
                    'electric_efficiency',
                    'condensing_efficiency',
                ]
            }
        )
        super().__init__(
            conversion_factor_full_condensation={}, *args, **kwargs
        )
>>>>>>> cd704650

        self.fuel_bus = kwargs.get('fuel_bus')

        self.electricity_bus = kwargs.get('electricity_bus')

        self.heat_bus = kwargs.get('heat_bus')

        self.carrier = kwargs.get('carrier')

        self.carrier_cost = kwargs.get('carrier_cost', 0)

        self.capacity = kwargs.get('capacity')

        self.condensing_efficiency = sequence(self.condensing_efficiency)

        self.marginal_cost = kwargs.get('marginal_cost', 0)

        self.capacity_cost = kwargs.get('capacity_cost')

        self.input_parameters = kwargs.get('input_parameters', {})

        self.build_solph_components()

    def build_solph_components(self):
        """
        """
        self.conversion_factors.update(
            {
                self.fuel_bus: sequence(1),
                self.electricity_bus: sequence(self.electric_efficiency),
                self.heat_bus: sequence(self.thermal_efficiency),
            }
        )

        self.inputs.update(
            {
                self.fuel_bus: Flow(
                    variable_cost=self.carrier_cost, **self.input_parameters
                )
            }
        )

        self.outputs.update(
            {
                self.electricity_bus: Flow(
                    nominal_value=self.capacity,
                    variable_costs=self.marginal_cost,
                    investment=self._investment(),
                ),
                self.heat_bus: Flow(),
            }
        )

        self.conversion_factor_full_condensation.update(
            {self.electricity_bus: self.condensing_efficiency}
        )


class BackpressureTurbine(Transformer, Facade):
    """ Combined Heat and Power (backpressure) unit with one input and
    two outputs.

    Parameters
    ----------
    electricity_bus: oemof.solph.Bus
        An oemof bus instance where the chp unit is connected to with its
        electrical output
    heat_bus: oemof.solph.Bus
        An oemof bus instance where the chp unit is connected to with its
        thermal output
    fuel_bus: oemof.solph.Bus
        An oemof bus instance where the chp unit is connected to with its
        input
    carrier_cost: numeric
        Input carrier cost of the backpressure unit, Default: 0
    capacity: numeric
        The electrical capacity of the chp unit (e.g. in MW).
    electric_efficiency:
        Electrical efficiency of the chp unit
    thermal_efficiency:
        Thermal efficiency of the chp unit
    marginal_cost: numeric
        Marginal cost for one unit of produced electrical output
        E.g. for a powerplant:
        marginal cost =fuel cost + operational cost + co2 cost (in Euro / MWh)
        if timestep length is one hour. Default: 0
    capacity_cost: numeric
        Investment costs per unit of electrical capacity (e.g. Euro / MW) .
        If capacity is not set, this value will be used for optimizing the
        chp capacity.
    """

    def __init__(self, *args, **kwargs):
<<<<<<< HEAD
        super().__init__(_facade_requires_=['carrier', 'tech',
                                            'electricity_bus',
                                            'heat_bus', 'fuel_bus',
                                            'thermal_efficiency',
                                            'electric_efficiency'],
                         *args, **kwargs)
=======
        super().__init__(
            _facade_requires_=[
                'carrier',
                'electricity_bus',
                'heat_bus',
                'fuel_bus',
                'thermal_efficiency',
                'electric_efficiency',
            ],
            *args,
            **kwargs
        )
>>>>>>> cd704650

        self.electricity_bus = kwargs.get('electricity_bus')

        self.heat_bus = kwargs.get('heat_bus')

        self.fuel_bus = kwargs.get('fuel_bus')

        self.capacity = kwargs.get('capacity')

        self.marginal_cost = kwargs.get('marginal_cost', 0)

        self.carrier_cost = kwargs.get('carrier_cost', 0)

        self.capacity_cost = kwargs.get('capacity_cost')

        self.input_parameters = kwargs.get('input_parameters', {})

        self.build_solph_components()

    def build_solph_components(self):
        """
        """
        self.conversion_factors.update(
            {
                self.fuel_bus: sequence(1),
                self.electricity_bus: sequence(self.electric_efficiency),
                self.heat_bus: sequence(self.thermal_efficiency),
            }
        )

        self.inputs.update(
            {
                self.fuel_bus: Flow(
                    variable_costs=self.carrier_cost, **self.input_parameters
                )
            }
        )

        self.outputs.update(
            {
                self.electricity_bus: Flow(
                    nominal_value=self.capacity, investment=self._investment()
                ),
                self.heat_bus: Flow(),
            }
        )


class Conversion(Transformer, Facade):
    """ Conversion unit with one input and one output.

    Parameters
    ----------
    from_bus: oemof.solph.Bus
        An oemof bus instance where the conversion unit is connected to with
        its input.
    to_bus: oemof.solph.Bus
        An oemof bus instance where the conversion unit is connected to with
        its output.
    capacity: numeric
        The conversion capacity (output side) of the unit.
    efficiency: numeric
        Efficiency of the conversion unit (0 <= efficiency <= 1). Default: 1
    marginal_cost: numeric
        Marginal cost for one unit of produced output. Default: 0
    capacity_cost: numeric
        Investment costs per unit of output capacity.
        If capacity is not set, this value will be used for optimizing the
        conversion output capacity.
    input_parameters: dict (optional)
        Set parameters on the input edge of the storage (see oemof.solph for
        more information on possible parameters)
    ouput_parameters: dict (optional)
        Set parameters on the output edge of the storage (see oemof.solph for
        more information on possible parameters)
    """

    def __init__(self, *args, **kwargs):
<<<<<<< HEAD
        super().__init__(_facade_requires_=[
            'from_bus', 'to_bus', 'carrier', 'tech'],
                         *args, **kwargs)
=======
        super().__init__(
            _facade_requires_=['from_bus', 'to_bus'], *args, **kwargs
        )
>>>>>>> cd704650

        self.capacity = kwargs.get('capacity')

        self.efficiency = kwargs.get('efficiency', 1)

        self.marginal_cost = kwargs.get('marginal_cost', 0)

        self.capacity_cost = kwargs.get('capacity_cost')

        self.input_parameters = kwargs.get('input_parameters', {})

        self.output_parameters = kwargs.get('output_parameters', {})

        self.build_solph_components()

    def build_solph_components(self):
        """
        """
        self.conversion_factors.update(
            {
                self.from_bus: sequence(1),
                self.to_bus: sequence(self.efficiency),
            }
        )

        self.inputs.update({self.from_bus: Flow(**self.input_parameters)})

        self.outputs.update(
            {
                self.to_bus: Flow(
                    nominal_value=self.capacity,
                    variable_costs=self.marginal_cost,
                    investment=self._investment(),
                    **self.output_parameters
                )
            }
        )


class Load(Sink, Facade):
    """ Load object with one input

    Parameters
    ----------
    bus: oemof.solph.Bus
         An oemof bus instance where the demand is connected to.
    amount: numeric
         The total amount for the timehorzion (e.g. in MWh)
    profile: array-like
          Load profile with normed values such that `profile[t] * amount`
          yields the load in timestep t (e.g. in MWh)
    input_parameters: dirct (optional)
    """

    def __init__(self, *args, **kwargs):
        super().__init__(
            _facade_requires_=['bus', 'amount', 'profile'], *args, **kwargs
        )

        self.amount = kwargs.get('amount')

        self.profile = kwargs.get('profile')

        self.input_parameters = kwargs.get('input_parameters', {})

        self.marginal_utility = kwargs.get('marginal_utility', 0)

        self.build_solph_components()

    def build_solph_components(self):
        """
        """
        self.inputs.update(
            {
                self.bus: Flow(
                    nominal_value=self.amount,
                    actual_value=self.profile,
                    fixed=True,
                    variable_cost=self.marginal_utility,
                    **self.input_parameters
                )
            }
        )


class Storage(GenericStorage, Facade):
    """ Storage unit

    Parameters
    ----------
    bus: oemof.solph.Bus
        An oemof bus instance where the storage unit is connected to.
    storage_capacity: numeric
        The total capacity of the storage (e.g. in MWh)
    capacity: numeric
        Maximum production capacity (e.g. in MW)
    capacity_ratio: numeric
        Ratio between `storage_capacity` and `capacity`
    efficiency: numeric
        Efficiency of charging and discharging process: Default: 1
    capacity_cost: numeric
        Investment costs for the storage unit e.g in €/MW-capacity
    loss: numeric
        Standing loss per timestep in % of capacity. Default: 0
    initial_storage_capacity: numeric
        The state of the storage capacity in the first (and last) time step of
        optimization. Default: 0.5
    input_parameters: dict (optional)
        Set parameters on the input edge of the storage (see oemof.solph for
        more information on possible parameters)
    ouput_parameters: dict (optional)
        Set parameters on the output edge of the storage (see oemof.solph for
        more information on possible parameters)
    """

    def __init__(self, *args, **kwargs):

        super().__init__(_facade_requires_=['bus', 'carrier', 'tech'], *args, **kwargs)

        self.storage_capacity = kwargs.get('storage_capacity')

        self.capacity = kwargs.get('capacity')

        self.capacity_cost = kwargs.get('capacity_cost')

        self.storage_capacity_cost = kwargs.get('storage_capacity_cost')

        self.capacity_potential = kwargs.get(
            'capacity_potential', float('+inf')
        )

        self.marginal_cost = kwargs.get('marginal_cost', 0)

        self.efficiency = kwargs.get('efficiency', 1)

        self.loss = sequence(kwargs.get('loss', 0))

<<<<<<< HEAD
        self.initial_storage_capacity = kwargs.get(
            'initial_storage_capacity', 0.5)
=======
        self.storage_capacity_initial = kwargs.get(
            'storage_capacity_initial', 0.5
        )
>>>>>>> cd704650

        self.input_parameters = kwargs.get('input_parameters', {})

        self.output_parameters = kwargs.get('output_parameters', {})

        self.capacity_ratio = kwargs.get('capacity_ratio')

        self.build_solph_components()

    def build_solph_components(self):
        """
        """
        self.nominal_storage_capacity = self.storage_capacity

        self.initial_storage_level = self.initial_storage_capacity

        self.loss_rate = self.loss

        self.inflow_conversion_factor = sequence(self.efficiency)

        self.outflow_conversion_factor = sequence(self.efficiency)

        # make it investment but don't set costs (set below for flow (power))
        self.investment = self._investment()

        if self.investment:
            if self.capacity_ratio is None:
                raise AttributeError(
                    (
                        "You need to set attr `capacity_ratio` for "
                        "component {}"
                    ).format(self.label)
                )
            else:
                self.invest_relation_input_capacity = self.capacity_ratio
                self.invest_relation_output_capacity = self.capacity_ratio
                self.invest_relation_input_output = 1

            # set capacity costs at one of the flows
            fi = Flow(
                investment=Investment(
                    ep_costs=self.capacity_cost,
                    maximum=self.capacity_potential,
                ),
                **self.input_parameters
            )
            # set investment, but no costs (as relation input / output = 1)
            fo = Flow(
                investment=Investment(),
                variable_costs=self.marginal_cost,
                **self.output_parameters
            )
            # required for correct grouping in oemof.solph.components
            self._invest_group = True
        else:
            # TODO: Ask Simon what this was all about.
            #       The linter complains that the variable is assigned, but
            #       never used. Which is correct.
            # investment = None

            fi = Flow(nominal_value=self.capacity, **self.input_parameters)
            fo = Flow(
                nominal_value=self.capacity,
                variable_costs=self.marginal_cost,
                **self.output_parameters
            )

        self.inputs.update({self.bus: fi})

        self.outputs.update({self.bus: fo})

        self._set_flows()


class Link(Link, Facade):
    """ Bi-direction link for two buses (e.g. to model transshipment)

    Parameters
    ----------
    from_bus: oemof.solph.Bus
        An oemof bus instance where the link unit is connected to with
        its input.
    to_bus: oemof.solph.Bus
        An oemof bus instance where the link unit is connected to with
        its output.
    capacity: numeric
        The maximal capacity (output side each) of the unit. If not set, attr
        `capacity_cost` needs to be set.
    loss:
        Relative loss through the link (default: 0)
    capacity_cost: numeric
        Investment costs per unit of output capacity.
        If capacity is not set, this value will be used for optimizing the
        chp capacity.
    """

    def __init__(self, *args, **kwargs):
        super().__init__(
            _facade_requires_=['from_bus', 'to_bus'], *args, **kwargs
        )

        self.capacity = kwargs.get('capacity')

        self.loss = kwargs.get('loss', 0)

        self.capacity_cost = kwargs.get('capacity_cost')

        self.build_solph_components()

    def build_solph_components(self):
        """
        """
        investment = self._investment()

        self.inputs.update({self.from_bus: Flow(), self.to_bus: Flow()})

        self.outputs.update(
            {
                self.from_bus: Flow(
                    variable_costs=0.000001,
                    nominal_value=self.capacity,
                    investment=investment,
                ),
                self.to_bus: Flow(
                    nominal_value=self.capacity, investment=investment
                ),
            }
        )

        self.conversion_factors.update(
            {
                (self.from_bus, self.to_bus): sequence((1 - self.loss)),
                (self.to_bus, self.from_bus): sequence((1 - self.loss)),
            }
        )


class Excess(Sink, Facade):
    """
    """

    def __init__(self, *args, **kwargs):
        super().__init__(_facade_requires_=['bus'], *args, **kwargs)

        self.bus = kwargs.get('bus')

        self.marginal_cost = kwargs.get('marginal_cost')

        self.inputs.update({self.bus: Flow(variable_costs=self.marginal_cost)})


class Shortage(Dispatchable):
    """
    """

    def __init__(self, *args, **kwargs):
        super().__init__(*args, **kwargs)


class Generator(Dispatchable):
    """
    """

    def __init__(self, *args, **kwargs):
        super().__init__(*args, **kwargs)


TYPEMAP = {
    'backpressure': BackpressureTurbine,
    'bus': Bus,
    'conversion': Conversion,
    'dispatchable': Dispatchable,
    'electrical bus': ElectricalBus,
    'electrical line': ElectricalLine,
    'excess': Excess,
    'extraction': ExtractionTurbine,
    'generator': Generator,
    'link': Link,
    'load': Load,
    'reservoir': Reservoir,
    'shortage': Shortage,
    'storage': Storage,
    'volatile': Volatile,
}

TECH_COLOR_MAP = {
    'acaes': 'brown',
    'ocgt': 'gray',
    'st': "darkgray",
    'ccgt': 'lightgray',
    'pv': 'gold',
    'onshore': 'skyblue',
    'offshore': 'darkblue',
    'ce': 'olivedrab',
    'battery': 'lightsalmon',
    'ror': 'aqua',
    'phs': 'darkblue',
    'reservoir': 'slateblue',
    'biomass': 'olivedrab',
    "storage": "lightsalmon",
    "battery": "lightsalmon",
    "import": 'crimson'
}

CARRIER_COLER_MAP  = {
    'biomass': 'olivedrab',
    'lithium': 'lightsalmon',
    'electricity': 'darkred',
    'hydro': 'aqua',
    'hydrogen': 'magenta',
    'uranium': 'yellow',
    'wind': 'skyblue',
    'solar': 'gold',
    'gas': 'lightgray',
    'lignite': "chocolate",
    'coal': "darkgray",
    'waste': 'yellowgreen',
    'oil': 'black',
}<|MERGE_RESOLUTION|>--- conflicted
+++ resolved
@@ -336,7 +336,6 @@
     """
 
     def __init__(self, *args, **kwargs):
-<<<<<<< HEAD
         kwargs.update({
             '_facade_requires_': [
                 'fuel_bus', 'carrier', 'tech', 'electricity_bus', 'heat_bus',
@@ -344,24 +343,6 @@
                 'condensing_efficiency']})
         super().__init__(conversion_factor_full_condensation={}, *args,
                          **kwargs)
-=======
-        kwargs.update(
-            {
-                '_facade_requires_': [
-                    'fuel_bus',
-                    'carrier',
-                    'electricity_bus',
-                    'heat_bus',
-                    'thermal_efficiency',
-                    'electric_efficiency',
-                    'condensing_efficiency',
-                ]
-            }
-        )
-        super().__init__(
-            conversion_factor_full_condensation={}, *args, **kwargs
-        )
->>>>>>> cd704650
 
         self.fuel_bus = kwargs.get('fuel_bus')
 
@@ -455,27 +436,12 @@
     """
 
     def __init__(self, *args, **kwargs):
-<<<<<<< HEAD
         super().__init__(_facade_requires_=['carrier', 'tech',
                                             'electricity_bus',
                                             'heat_bus', 'fuel_bus',
                                             'thermal_efficiency',
                                             'electric_efficiency'],
                          *args, **kwargs)
-=======
-        super().__init__(
-            _facade_requires_=[
-                'carrier',
-                'electricity_bus',
-                'heat_bus',
-                'fuel_bus',
-                'thermal_efficiency',
-                'electric_efficiency',
-            ],
-            *args,
-            **kwargs
-        )
->>>>>>> cd704650
 
         self.electricity_bus = kwargs.get('electricity_bus')
 
@@ -554,15 +520,9 @@
     """
 
     def __init__(self, *args, **kwargs):
-<<<<<<< HEAD
         super().__init__(_facade_requires_=[
             'from_bus', 'to_bus', 'carrier', 'tech'],
                          *args, **kwargs)
-=======
-        super().__init__(
-            _facade_requires_=['from_bus', 'to_bus'], *args, **kwargs
-        )
->>>>>>> cd704650
 
         self.capacity = kwargs.get('capacity')
 
@@ -700,14 +660,8 @@
 
         self.loss = sequence(kwargs.get('loss', 0))
 
-<<<<<<< HEAD
         self.initial_storage_capacity = kwargs.get(
             'initial_storage_capacity', 0.5)
-=======
-        self.storage_capacity_initial = kwargs.get(
-            'storage_capacity_initial', 0.5
-        )
->>>>>>> cd704650
 
         self.input_parameters = kwargs.get('input_parameters', {})
 
