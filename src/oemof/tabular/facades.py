# -*- coding: utf-8 -*-

""" Facade's are classes providing a simplified view on more complex classes.

More specifically, the `Facade`s in this module act as simplified, energy
specific  wrappers around `oemof`'s and `oemof.solph`'s more abstract and
complex classes. The idea is to be able to instantiate a `Facade` using keyword
arguments, whose value are derived from simple, tabular data sources. Under the
hood the `Facade` then uses these arguments to construct an `oemof` or
`oemof.solph` component and sets it up to be easily used in an `EnergySystem`.

**Note** The mathematical notation is as follows:

* Optimization variables (endogenous variables) are denoted by :math:`x`
* Optimization parameters (exogenous variables) are denoted by :math:`c`
* The set of timesteps :math:`T` describes all timesteps of the optimization
  problem

SPDX-License-Identifier: BSD-3-Clause
"""
from collections import deque
from dataclasses import dataclass, field
from typing import Sequence, Union
import dataclasses
import warnings

from oemof.network.energy_system import EnergySystem
from oemof.network.network import Node
from oemof.solph import Bus, Flow, Investment, Sink, Source, Transformer
from oemof.solph.components import ExtractionTurbineCHP, GenericStorage
from oemof.solph.custom import ElectricalBus, ElectricalLine, Link
from oemof.solph.plumbing import sequence
from oemof.tools.debugging import SuspiciousUsageWarning

# Switch off SuspiciousUsageWarning
warnings.filterwarnings("ignore", category=SuspiciousUsageWarning)


def kwargs_to_parent(cls):
    r"""
    Decorates the __init__ of a given class by first
    passing args and kwargs to the __init__ of the parent
    class.

    Parameters
    ----------
    cls : Class with an __init__ to decorate

    Returns
    -------
    cls : Class with decorated __init__
    """
    original_init = cls.__init__

    def new_init(self, *args, **kwargs):

        super(cls, self).__init__(*args, **kwargs)

        # pass only those kwargs to the dataclass which are expected
        dataclass_kwargs = {
            key: value
            for key, value in kwargs.items()
            if key in [f.name for f in dataclasses.fields(cls)]
        }

        original_init(self, **dataclass_kwargs)

        self.build_solph_components()

    cls.__init__ = new_init
    return cls


def dataclass_facade(cls):
    r"""
    Decorates a facade class by first as a
    dataclass, taking care of args and kwargs
    in the __init__

    Parameters
    ----------
    cls : facade class

    Returns
    -------
    cls : facade class
    """
    assert issubclass(cls, Facade)

    # First, decorate as dataclass.
    # The settings are important to not override the __hash__ method
    # defined in oemof.network.Node
    cls = dataclass(cls, unsafe_hash=False, frozen=False, eq=False)

    # Second, decorate to handle kwargs in __init__
    cls = kwargs_to_parent(cls)

    return cls


def add_subnodes(n, **kwargs):
    deque((kwargs["EnergySystem"].add(sn) for sn in n.subnodes), maxlen=0)


class Facade(Node):
    """
    Parameters
    ----------
    _facade_requires_ : list of str
        A list of required attributes. The constructor checks whether these are
        present as keywort arguments or whether they are already present on
        self (which means they have been set by constructors of subclasses) and
        raises an error if he doesn't find them.
    """

    def __init__(self, *args, **kwargs):
        """
        """

        self.mapped_type = type(self)

        self.type = kwargs.get("type")

        required = kwargs.pop("_facade_requires_", [])

        super().__init__(*args, **kwargs)

        self.subnodes = []
        EnergySystem.signals[EnergySystem.add].connect(
            add_subnodes, sender=self
        )

        for r in required:
            if r in kwargs:
                setattr(self, r, kwargs[r])
            elif not hasattr(self, r):
                raise AttributeError(
                    (
                        "Missing required attribute `{}` for `{}` "
                        "object with name/label `{!r}`."
                    ).format(r, type(self).__name__, self.label)
                )

    def _nominal_value(self):
        """ Returns None if self.expandable ist True otherwise it returns
        the capacity
        """
        if self.expandable is True:
            if isinstance(self, Link):
                return {
                    "from_to": None,
                    "to_from": None}
            else:
                return None

        else:
            if isinstance(self, Link):
                return {
                    "from_to": self.from_to_capacity,
                    "to_from": self.to_from_capacity}
            else:
                return self.capacity

    def _investment(self):
        if not self.expandable:
            self.investment = None
            return self.investment
        if self.capacity_cost is None:
            msg = (
                "If you set `expandable`to True you need to set "
                "attribute `capacity_cost` of component {}!"
            )
            raise ValueError(msg.format(self.label))
        if isinstance(self, GenericStorage):
            if self.storage_capacity_cost is not None:
                self.investment = Investment(
                    ep_costs=self.storage_capacity_cost,
                    maximum=self._get_maximum_additional_invest(
                        "storage_capacity_potential", "storage_capacity"
                    ),
                    minimum=getattr(
                        self, "minimum_storage_capacity", 0
                    ),
                    existing=getattr(self, "storage_capacity", 0),
                )
            else:
                self.investment = Investment(
                    maximum=self._get_maximum_additional_invest(
                        "storage_capacity_potential", "storage_capacity"
                    ),
                    minimum=getattr(
                        self, "minimum_storage_capacity", 0
                    ),
                    existing=getattr(self, "storage_capacity", 0),
                )
        else:
            self.investment = Investment(
                ep_costs=self.capacity_cost,
                maximum=self._get_maximum_additional_invest(
                    "capacity_potential", "capacity"
                ),
                minimum=getattr(
                    self, "capacity_minimum", 0
                ),
                existing=getattr(self, "capacity", 0),
            )
        return self.investment

    def _get_maximum_additional_invest(self, attr_potential, attr_existing):
        r"""
        Calculates maximum additional investment by
        substracting existing from potential.

        Throws an error if existing is larger than potential.
        """
        _potential = getattr(
            self,
            attr_potential,
            float("+inf"),
        )
        _existing = getattr(
            self,
            attr_existing,
            0,
        )

        if _existing is None:
            _existing = 0

        if _potential is None:
            _potential = float("+inf")

        maximum = _potential - _existing

        if maximum < 0:
            raise ValueError(
                f"Existing {attr_existing}={_existing} is larger"
                f" than {attr_potential}={_potential}.")

        return maximum

    def update(self):
        self.build_solph_components()


@dataclass_facade
class Reservoir(GenericStorage, Facade):
    r""" A Reservoir storage unit, that is initially half full.

    Note that the investment option is not available for this facade at
    the current development state.

    Parameters
    ----------
    bus: oemof.solph.Bus
        An oemof bus instance where the storage unit is connected to.
    storage_capacity: numeric
        The total storage capacity of the storage (e.g. in MWh)
    capacity: numeric
        Installed production capacity of the turbine installed at the
        reservoir
    efficiency: numeric
        Efficiency of the turbine converting inflow to electricity
        production, default: 1
    profile: array-like
        Absolute inflow profile of inflow into the storage
    input_parameters: dict
        Dictionary to specifiy parameters on the input edge. You can use
        all keys that are available for the  oemof.solph.network.Flow class.
    output_parameters: dict
        see: input_parameters


    The reservoir is modelled as a storage with a constant inflow:

    .. math::

        x^{level}(t) =
        x^{level}(t-1) \cdot (1 - c^{loss\_rate}(t))
        + x^{profile}(t) - \frac{x^{flow, out}(t)}{c^{efficiency}(t)}
        \qquad \forall t \in T

    .. math::
        x^{level}(0) = 0.5 \cdot c^{capacity}

    The inflow is bounded by the exogenous inflow profile. Thus if the inflow
    exceeds the maximum capacity of the storage, spillage is possible by
    setting :math:`x^{profile}(t)` to lower values.

    .. math::
        0 \leq x^{profile}(t) \leq c^{profile}(t) \qquad \forall t \in T


    The spillage of the reservoir is therefore defined by:
    :math:`c^{profile}(t) - x^{profile}(t)`.

    Note
    ----
    As the Reservoir is a sub-class of `oemof.solph.GenericStorage` you also
    pass all arguments of this class.


    Examples
    --------
    Basic usage examples of the GenericStorage with a random selection of
    attributes. See the Flow class for all Flow attributes.

    >>> from oemof import solph
    >>> from oemof.tabular import facades
    >>> my_bus = solph.Bus('my_bus')
    >>> my_reservoir = Reservoir(
    ...     label='my_reservoir',
    ...     bus=my_bus,
    ...     carrier='water',
    ...     tech='reservoir',
    ...     storage_capacity=1000,
    ...     capacity=50,
    ...     profile=[1, 2, 6],
    ...     loss_rate=0.01,
    ...     initial_storage_level=0,
    ...     max_storage_level = 0.9,
    ...     efficiency=0.93)

    """
    bus: Bus

    carrier: str

    tech: str

    storage_capacity: float = None

    capacity: float = None

    efficiency: float = 1

    profile: Union[float, Sequence[float]] = None

<<<<<<< HEAD
    input_parameters: dict = field(default_factory=dict)

    output_parameters: dict = field(default_factory=dict)
=======
        self.output_parameters = kwargs.get("output_parameters", {})
>>>>>>> b173f300

    expandable: bool = False

    def build_solph_components(self):
        """
        """
        self.nominal_storage_capacity = self.storage_capacity

        self.outflow_conversion_factor = sequence(self.efficiency)

        if self.expandable:
            raise NotImplementedError(
                "Investment for reservoir class is not implemented."
            )

        inflow = Source(
            label=self.label + "-inflow",
            outputs={
                self: Flow(nominal_value=1, max=self.profile)
            },
        )

        self.outputs.update(
            {
                self.bus: Flow(
                    nominal_value=self.capacity, **self.output_parameters
                )
            }
        )

        self.subnodes = (inflow,)


@dataclass_facade
class Dispatchable(Source, Facade):
    r""" Dispatchable element with one output for example a gas-turbine

    Parameters
    ----------
    bus: oemof.solph.Bus
        An oemof bus instance where the unit is connected to with its output
    capacity: numeric
        The installed power of the generator (e.g. in MW). If not set the
        capacity will be optimized (s. also `capacity_cost` argument)
    profile: array-like (optional)
        Profile of the output such that profile[t] * installed capacity
        yields the upper bound for timestep t
    marginal_cost: numeric
        Marginal cost for one unit of produced output, i.e. for a powerplant:
        mc = fuel_cost + co2_cost + ... (in Euro / MWh) if timestep length is
        one hour. Default: 0
    capacity_cost: numeric (optional)
        Investment costs per unit of capacity (e.g. Euro / MW) .
        If capacity is not set, this value will be used for optimizing the
        generators capacity.
    expandable: boolean
        True, if capacity can be expanded within optimization. Default: False.
    output_paramerters: dict (optional)
        Parameters to set on the output edge of the component (see. oemof.solph
        Edge/Flow class for possible arguments)
    capacity_potential: numeric
        Max install capacity if capacity is to be expanded
    capacity_minimum: numeric
        Minimum install capacity if capacity is to be expanded

    The mathematical representations for this components are dependent on the
    user defined attributes. If the capacity is fixed before
    (**dispatch mode**) the following equation holds:

    .. math::

        x^{flow}(t) \leq c^{capacity} \cdot c^{profile}(t) \
        \qquad \forall t \in T

    Where :math:`x^{flow}` denotes the production (endogenous variable)
    of the dispatchable object to the bus.

    If `expandable` is set to `True` (**investment mode**), the equation
    changes slightly:

    .. math::

        x^{flow}(t) \leq (x^{capacity} +
        c^{capacity})  \cdot c^{profile}(t) \qquad \forall t \in T

    Where the bounded endogenous variable of the volatile component is added:

    ..  math::

            x^{capacity} \leq c^{capacity\_potential}

    **Ojective expression** for operation:

    .. math::

        x^{opex} = \sum_t x^{flow}(t) \cdot c^{marginal\_cost}(t)

    For constraints set through `output_parameters` see oemof.solph.Flow class.


    Examples
    ---------

    >>> from oemof import solph
    >>> from oemof.tabular import facades
    >>> my_bus = solph.Bus('my_bus')
    >>> my_dispatchable = Dispatchable(
    ...     label='ccgt',
    ...     bus=my_bus,
    ...     carrier='gas',
    ...     tech='ccgt',
    ...     capacity=1000,
    ...     marginal_cost=10,
    ...     output_parameters={
    ...         'min': 0.2})

    """
    bus: Bus

    carrier: str

    tech: str

    profile: Union[float, Sequence[float]] = 1

    capacity: float = None

    capacity_potential: float = float("+inf")

    marginal_cost: float = 0

    capacity_cost: float = None

    capacity_minimum: float = None

    expandable: bool = False

    output_parameters: dict = field(default_factory=dict)

    def build_solph_components(self):
        """
        """

        if self.profile is None:
            self.profile = 1

        f = Flow(
            nominal_value=self._nominal_value(),
            variable_costs=self.marginal_cost,
            max=self.profile,
            investment=self._investment(),
            **self.output_parameters
        )

        self.outputs.update({self.bus: f})


@dataclass_facade
class Volatile(Source, Facade):
    r"""Volatile element with one output. This class can be used to model
    PV oder Wind power plants.


    Parameters
    ----------
    bus: oemof.solph.Bus
        An oemof bus instance where the generator is connected to
    capacity: numeric
        The installed power of the unit (e.g. in MW).
    profile: array-like
        Profile of the output such that profile[t] * capacity yields output
        for timestep t
    marginal_cost: numeric
        Marginal cost for one unit of produced output, i.e. for a powerplant:
        mc = fuel_cost + co2_cost + ... (in Euro / MWh) if timestep length is
        one hour.
    capacity_cost: numeric (optional)
        Investment costs per unit of capacity (e.g. Euro / MW) .
        If capacity is not set, this value will be used for optimizing the
        generators capacity.
    output_paramerters: dict (optional)
        Parameters to set on the output edge of the component (see. oemof.solph
        Edge/Flow class for possible arguments)
    capacity_potential: numeric
        Max install capacity if investment
    capacity_minimum: numeric
        Minimum install capacity if investment
    expandable: boolean
        True, if capacity can be expanded within optimization. Default: False.


    The mathematical representations for this components are dependent on the
    user defined attributes. If the capacity is fixed before
    (**dispatch mode**) the following equation holds:

    .. math::

        x^{flow}(t) = c^{capacity} \cdot c^{profile}(t) \qquad \forall t \in T

    Where :math:`x_{volatile}^{flow}` denotes the production
    (endogenous variable) of the volatile object to the bus.

    If `expandable` is set to `True` (**investment mode**), the equation
    changes slightly:

    .. math::

        x^{flow}(t) = (x^{capacity} + c^{capacity}) \
         \cdot c^{profile}(t)  \qquad \forall t \in T

    Where the bounded endogenous variable of the volatile component is added:

    ..  math::

            x_{volatile}^{capacity} \leq c_{volatile}^{capacity\_potential}

    **Ojective expression** for operation:

    .. math::

        x^{opex} = \sum_t (x^{flow}(t) \cdot c^{marginal\_cost}(t))

    Examples
    ---------

    >>> from oemof import solph
    >>> from oemof.tabular import facades
    >>> my_bus = solph.Bus('my_bus')
    >>> my_volatile = Volatile(
    ...     label='wind',
    ...     bus=my_bus,
    ...     carrier='wind',
    ...     tech='onshore',
    ...     capacity_cost=150,
    ...     profile=[0.25, 0.1, 0.3])

    """
    bus: Bus

    carrier: str

    tech: str

    profile: Union[float, Sequence[float]] = None

    capacity: float = None

    capacity_potential: float = float("+inf")

    capacity_minimum: float = None

    expandable: bool = False

    marginal_cost: float = 0

    capacity_cost: float = None

    output_parameters: dict = field(default_factory=dict)

    def build_solph_components(self):
        """
        """
        f = Flow(
            nominal_value=self._nominal_value(),
            variable_costs=self.marginal_cost,
            fix=self.profile,
            investment=self._investment(),
            **self.output_parameters
        )

        self.outputs.update({self.bus: f})


class ExtractionTurbine(ExtractionTurbineCHP, Facade):
    r""" Combined Heat and Power (extraction) unit with one input and
    two outputs.

    Parameters
    ----------
    electricity_bus: oemof.solph.Bus
        An oemof bus instance where the chp unit is connected to with its
        electrical output
    heat_bus: oemof.solph.Bus
        An oemof bus instance where the chp unit is connected to with its
        thermal output
    fuel_bus:  oemof.solph.Bus
        An oemof bus instance where the chp unit is connected to with its
        input
    carrier_cost: numeric
        Cost per unit of used input carrier
    capacity: numeric
        The electrical capacity of the chp unit (e.g. in MW) in full extraction
        mode.
    electric_efficiency:
        Electrical efficiency of the chp unit in full backpressure mode
    thermal_efficiency:
        Thermal efficiency of the chp unit in full backpressure mode
    condensing_efficiency:
        Electrical efficiency if turbine operates in full extraction mode
    marginal_cost: numeric
        Marginal cost for one unit of produced electrical output
        E.g. for a powerplant:
        marginal cost =fuel cost + operational cost + co2 cost (in Euro / MWh)
        if timestep length is one hour.
    capacity_cost: numeric
        Investment costs per unit of electrical capacity (e.g. Euro / MW) .
        If capacity is not set, this value will be used for optimizing the
        chp capacity.
    expandable: boolean
        True, if capacity can be expanded within optimization. Default: False.


    The mathematical description is derived from the oemof base class
    `ExtractionTurbineCHP <https://oemof.readthedocs.io/en/
    stable/oemof_solph.html#extractionturbinechp-component>`_ :

    .. math::
        x^{flow, carrier}(t) =
        \frac{x^{flow, electricity}(t) + x^{flow, heat}(t) \
        \cdot c^{beta}(t)}{c^{condensing\_efficiency}(t)}
        \qquad \forall t \in T

    .. math::
        x^{flow, electricity}(t)  \geq  x^{flow, thermal}(t) \cdot
        \frac{c^{electrical\_efficiency}(t)}{c^{thermal\_efficiency}(t)}
        \qquad \forall t \in T

    where :math:`c^{beta}` is defined as:

     .. math::
        c^{beta}(t) = \frac{c^{condensing\_efficiency}(t) -
        c^{electrical\_efficiency(t)}}{c^{thermal\_efficiency}(t)}
        \qquad \forall t \in T

    **Ojective expression** for operation includes marginal cost and/or
    carrier costs:

        .. math::

            x^{opex} = \sum_t (x^{flow, out}(t) \cdot c^{marginal\_cost}(t)
            + x^{flow, carrier}(t) \cdot c^{carrier\_cost}(t))


    Examples
    ---------

    >>> from oemof import solph
    >>> from oemof.tabular import facades
    >>> my_elec_bus = solph.Bus('my_elec_bus')
    >>> my_fuel_bus = solph.Bus('my_fuel_bus')
    >>> my_heat_bus = solph.Bus('my_heat_bus')
    >>> my_extraction = ExtractionTurbine(
    ...     label='extraction',
    ...     carrier='gas',
    ...     tech='ext',
    ...     electricity_bus=my_elec_bus,
    ...     heat_bus=my_heat_bus,
    ...     fuel_bus=my_fuel_bus,
    ...     capacity=1000,
    ...     condensing_efficiency=[0.5, 0.51, 0.55],
    ...     electric_efficiency=0.4,
    ...     thermal_efficiency=0.35)

    """

    def __init__(self, *args, **kwargs):
        kwargs.update(
            {
                "_facade_requires_": [
                    "fuel_bus",
                    "carrier",
                    "tech",
                    "electricity_bus",
                    "heat_bus",
                    "thermal_efficiency",
                    "electric_efficiency",
                    "condensing_efficiency",
                ]
            }
        )
        super().__init__(
            conversion_factor_full_condensation={}, *args, **kwargs
        )

        self.fuel_bus = kwargs.get("fuel_bus")

        self.electricity_bus = kwargs.get("electricity_bus")

        self.heat_bus = kwargs.get("heat_bus")

        self.carrier = kwargs.get("carrier")

        self.carrier_cost = kwargs.get("carrier_cost", 0)

        self.capacity = kwargs.get("capacity")

        self.condensing_efficiency = sequence(self.condensing_efficiency)

        self.marginal_cost = kwargs.get("marginal_cost", 0)

        self.capacity_cost = kwargs.get("capacity_cost")

        self.expandable = bool(kwargs.get("expandable", False))

        self.input_parameters = kwargs.get("input_parameters", {})

        self.build_solph_components()

    def build_solph_components(self):
        """
        """
        self.conversion_factors.update(
            {
                self.fuel_bus: sequence(1),
                self.electricity_bus: sequence(self.electric_efficiency),
                self.heat_bus: sequence(self.thermal_efficiency),
            }
        )

        self.inputs.update(
            {
                self.fuel_bus: Flow(
                    variable_costs=self.carrier_cost, **self.input_parameters
                )
            }
        )

        self.outputs.update(
            {
                self.electricity_bus: Flow(
                    nominal_value=self._nominal_value(),
                    variable_costs=self.marginal_cost,
                    investment=self._investment(),
                ),
                self.heat_bus: Flow(),
            }
        )

        self.conversion_factor_full_condensation.update(
            {self.electricity_bus: self.condensing_efficiency}
        )


class BackpressureTurbine(Transformer, Facade):
    r""" Combined Heat and Power (backpressure) unit with one input and
    two outputs.

    Parameters
    ----------
    electricity_bus: oemof.solph.Bus
        An oemof bus instance where the chp unit is connected to with its
        electrical output
    heat_bus: oemof.solph.Bus
        An oemof bus instance where the chp unit is connected to with its
        thermal output
    fuel_bus: oemof.solph.Bus
        An oemof bus instance where the chp unit is connected to with its
        input
    carrier_cost: numeric
        Input carrier cost of the backpressure unit, Default: 0
    capacity: numeric
        The electrical capacity of the chp unit (e.g. in MW).
    electric_efficiency:
        Electrical efficiency of the chp unit
    thermal_efficiency:
        Thermal efficiency of the chp unit
    marginal_cost: numeric
        Marginal cost for one unit of produced electrical output
        E.g. for a powerplant:
        marginal cost =fuel cost + operational cost + co2 cost (in Euro / MWh)
        if timestep length is one hour. Default: 0
    expandable: boolean
        True, if capacity can be expanded within optimization. Default: False.
    capacity_cost: numeric
        Investment costs per unit of electrical capacity (e.g. Euro / MW) .
        If capacity is not set, this value will be used for optimizing the
        chp capacity.


    Backpressure turbine power plants are modelled with a constant relation
    between heat and electrical output (power to heat coefficient).

    .. math::

        x^{flow, carrier}(t) =
        \frac{x^{flow, electricity}(t) + x^{flow, heat}(t)}\
        {c^{thermal\:efficiency}(t) + c^{electrical\:efficiency}(t)}
        \qquad \forall t \in T

    .. math::

        \frac{x^{flow, electricity}(t)}{x_{flow, thermal}(t)} =
        \frac{c^{electrical\:efficiency}(t)}{c^{thermal\:efficiency}(t)}
        \qquad \forall t \in T

    **Ojective expression** for operation includes marginal cost and/or
    carrier costs:

        .. math::

            x^{opex} = \sum_t (x^{flow, out}(t) \cdot c^{marginal\_cost}(t)
            + x^{flow, carrier}(t) \cdot c^{carrier\_cost}(t))

    Examples
    ---------

    >>> from oemof import solph
    >>> from oemof.tabular import facades
    >>> my_elec_bus = solph.Bus('my_elec_bus')
    >>> my_fuel_bus = solph.Bus('my_fuel_bus')
    >>> my_heat_bus = solph.Bus('my_heat_bus')
    >>> my_backpressure = BackpressureTurbine(
    ...     label='backpressure',
    ...     carrier='gas',
    ...     tech='bp',
    ...     fuel_bus=my_fuel_bus,
    ...     heat_bus=my_heat_bus,
    ...     electricity_bus=my_elec_bus,
    ...     capacity_cost=50,
    ...     carrier_cost=0.6,
    ...     electric_efficiency=0.4,
    ...     thermal_efficiency=0.35)


    """

    def __init__(self, *args, **kwargs):
        super().__init__(
            _facade_requires_=[
                "carrier",
                "tech",
                "electricity_bus",
                "heat_bus",
                "fuel_bus",
                "thermal_efficiency",
                "electric_efficiency",
            ],
            *args,
            **kwargs
        )

        self.electricity_bus = kwargs.get("electricity_bus")

        self.heat_bus = kwargs.get("heat_bus")

        self.fuel_bus = kwargs.get("fuel_bus")

        self.capacity = kwargs.get("capacity")

        self.marginal_cost = kwargs.get("marginal_cost", 0)

        self.carrier_cost = kwargs.get("carrier_cost", 0)

        self.capacity_cost = kwargs.get("capacity_cost")

        self.expandable = bool(kwargs.get("expandable", False))

        self.input_parameters = kwargs.get("input_parameters", {})

        self.build_solph_components()

    def build_solph_components(self):
        """
        """
        self.conversion_factors.update(
            {
                self.fuel_bus: sequence(1),
                self.electricity_bus: sequence(self.electric_efficiency),
                self.heat_bus: sequence(self.thermal_efficiency),
            }
        )

        self.inputs.update(
            {
                self.fuel_bus: Flow(
                    variable_costs=self.carrier_cost, **self.input_parameters
                )
            }
        )

        self.outputs.update(
            {
                self.electricity_bus: Flow(
                    nominal_value=self._nominal_value(),
                    investment=self._investment(),
                ),
                self.heat_bus: Flow(),
            }
        )


class Conversion(Transformer, Facade):
    r""" Conversion unit with one input and one output.

    Parameters
    ----------
    from_bus: oemof.solph.Bus
        An oemof bus instance where the conversion unit is connected to with
        its input.
    to_bus: oemof.solph.Bus
        An oemof bus instance where the conversion unit is connected to with
        its output.
    capacity: numeric
        The conversion capacity (output side) of the unit.
    efficiency: numeric
        Efficiency of the conversion unit (0 <= efficiency <= 1). Default: 1
    marginal_cost: numeric
        Marginal cost for one unit of produced output. Default: 0
    carrier_cost: numeric
        Carrier cost for one unit of used input. Default: 0
    capacity_cost: numeric
        Investment costs per unit of output capacity.
        If capacity is not set, this value will be used for optimizing the
        conversion output capacity.
    expandable: boolean or numeric (binary)
        True, if capacity can be expanded within optimization. Default: False.
    capacity_potential: numeric
        Maximum invest capacity in unit of output capacity.
    capacity_minimum: numeric
        Minimum invest capacity in unit of output capacity.
    input_parameters: dict (optional)
        Set parameters on the input edge of the conversion unit
        (see oemof.solph for more information on possible parameters)
    ouput_parameters: dict (optional)
        Set parameters on the output edge of the conversion unit
         (see oemof.solph for more information on possible parameters)


    .. math::
        x^{flow, from}(t) \cdot c^{efficiency}(t) = x^{flow, to}(t)
        \qquad \forall t \in T

    **Ojective expression** for operation includes marginal cost and/or
    carrier costs:

        .. math::

            x^{opex} =  \sum_t (x^{flow, out}(t) \cdot c^{marginal\_cost}(t)
            + x^{flow, carrier}(t) \cdot c^{carrier\_cost}(t))


    Examples
    ---------

    >>> from oemof import solph
    >>> from oemof.tabular import facades
    >>> my_biomass_bus = solph.Bus('my_biomass_bus')
    >>> my_heat_bus = solph.Bus('my_heat_bus')
    >>> my_conversion = Conversion(
    ...     label='biomass_plant',
    ...     carrier='biomass',
    ...     tech='st',
    ...     from_bus=my_biomass_bus,
    ...     to_bus=my_heat_bus,
    ...     capacity=100,
    ...     efficiency=0.4)

    """

    def __init__(self, *args, **kwargs):
        super().__init__(
            _facade_requires_=["from_bus", "to_bus", "carrier", "tech"],
            *args,
            **kwargs
        )

        self.capacity = kwargs.get("capacity")

        self.efficiency = kwargs.get("efficiency", 1)

        self.marginal_cost = kwargs.get("marginal_cost", 0)

        self.carrier_cost = kwargs.get("carrier_cost", 0)

        self.capacity_cost = kwargs.get("capacity_cost")

        self.expandable = bool(kwargs.get("expandable", False))

        self.carrier_cost = kwargs.get("carrier_cost", 0)

        self.capacity_potential = kwargs.get(
            "capacity_potential",
            float("+inf")
        )

        self.capacity_minimum = kwargs.get("capacity_minimum")

        self.input_parameters = kwargs.get("input_parameters", {})

        self.output_parameters = kwargs.get("output_parameters", {})

        self.build_solph_components()

    def build_solph_components(self):
        """
        """
        self.conversion_factors.update(
            {
                self.from_bus: sequence(1),
                self.to_bus: sequence(self.efficiency),
            }
        )

        self.inputs.update(
            {
                self.from_bus: Flow(
                    variable_costs=self.carrier_cost, **self.input_parameters
                )
            }
        )

        self.outputs.update(
            {
                self.to_bus: Flow(
                    nominal_value=self._nominal_value(),
                    variable_costs=self.marginal_cost,
                    investment=self._investment(),
                    **self.output_parameters
                )
            }
        )


class HeatPump(Transformer, Facade):
    r""" HeatPump unit with two inputs and one output.

    Parameters
    ----------
    low_temperature_bus: oemof.solph.Bus
        An oemof bus instance where unit is connected to with
        its low temperature input.
    high_temperature_bus: oemof.solph.Bus
        An oemof bus instance where the unit is connected to with
        its high temperature input.
    capacity: numeric
        The thermal capacity (high temperature output side) of the unit.
    cop: numeric
        Coefficienct of performance
    carrier_cost: numeric
        Carrier cost for one unit of used input. Default: 0
    capacity_cost: numeric
        Investment costs per unit of output capacity.
        If capacity is not set, this value will be used for optimizing the
        conversion output capacity.
    expandable: boolean or numeric (binary)
        True, if capacity can be expanded within optimization. Default: False.
    capacity_potential: numeric
        Maximum invest capacity in unit of output capacity. Default: +inf.
    low_temperature_parameters: dict (optional)
        Set parameters on the input edge of the heat pump unit
        (see oemof.solph for more information on possible parameters)
    high_temperature_parameters: dict (optional)
        Set parameters on the output edge of the heat pump unit
        (see oemof.solph for more information on possible parameters)
    input_parameters: dict (optional)
        Set parameters on the input edge of the conversion unit
         (see oemof.solph for more information on possible parameters)


    .. math::
        x_{electricity\_bus, hp}^{flow} = \frac{1}{c^{COP}} \cdot
        x_{hp, high\_temperature\_bus}^{flow}

    .. math::
        x_{low\_temperature\_source, low\_temperature\_bus}^{flow} =
        x_{hp, high\_temperature\_bus}^{flow} \frac{c^{COP} -1}{c^{COP}}

    **Ojective expression** for operation includes marginal cost and/or
    carrier costs:

        .. math::

            x^{opex} =  \sum_t (x^{flow, out}(t) \cdot c^{marginal\_cost}(t)
            + x^{flow, carrier}(t) \cdot c^{carrier\_cost}(t))


    Examples
    ---------

    >>> from oemof import solph
    >>> from oemof.tabular import facades
    >>> electricity_bus = solph.Bus("elec-bus")
    >>> heat_bus= solph.Bus('heat_bus')
    >>> heat_bus_low = solph.Bus('heat_bus_low')
    >>> fc.HeatPump(
    ...     label="hp-storage",
    ...     carrier="electricity",
    ...     tech="hp",
    ...     cop=3,
    ...     carrier_cost=15,
    ...     electricity_bus=elec_bus,
    ...     high_temperature_bus=heat_bus,
    ...     low_temperature_bus=heat_bus_low)

    """

    def __init__(self, *args, **kwargs):
        super().__init__(
            _facade_requires_=[
                "low_temperature_bus",
                "high_temperature_bus",
                "electricity_bus",
                "cop",
                "carrier",
                "tech",
            ],
            *args,
            **kwargs
        )

        self.capacity = kwargs.get("capacity")

        self.marginal_cost = kwargs.get("marginal_cost", 0)

        self.carrier_cost = kwargs.get("carrier_cost", 0)

        self.capacity_cost = kwargs.get("capacity_cost")

        self.expandable = bool(kwargs.get("expandable", False))

        self.capacity_potential = kwargs.get(
            "capacity_potential",
            float("+inf")
        )

        self.low_temperature_parameters = kwargs.get(
            "low_temperature_parameters", {}
        )

        self.high_temperature_parameters = kwargs.get(
            "high_temperature_parameters", {}
        )

        self.input_parameters = kwargs.get("input_parameters", {})

        self.build_solph_components()

    def build_solph_components(self):
        """
        """
        self.conversion_factors.update(
            {
                self.electricity_bus: sequence(1 / self.cop),
                self.low_temperature_bus: sequence((self.cop - 1) / self.cop),
                self.high_temperature_bus: sequence(1),
            }
        )

        self.inputs.update(
            {
                self.electricity_bus: Flow(
                    variable_costs=self.carrier_cost, **self.input_parameters
                ),
                self.low_temperature_bus: Flow(
                    **self.low_temperature_parameters
                ),
            }
        )

        self.outputs.update(
            {
                self.high_temperature_bus: Flow(
                    nominal_value=self._nominal_value(),
                    variable_costs=self.marginal_cost,
                    investment=self._investment(),
                    **self.high_temperature_parameters
                )
            }
        )


class Load(Sink, Facade):
    r""" Load object with one input

    Parameters
    ----------
    bus: oemof.solph.Bus
        An oemof bus instance where the demand is connected to.
    amount: numeric
        The total amount for the timehorzion (e.g. in MWh)
    profile: array-like
        Load profile with normed values such that `profile[t] * amount`
        yields the load in timestep t (e.g. in MWh)
    marginal_utility: numeric
        Marginal utility in for example Euro / MWh
    input_parameters: dict (optional)



    .. math::
        x^{flow}(t) = c^{amount}(t)  \cdot x^{flow}(t) \qquad \forall t \in T


    Examples
    ---------

    >>> from oemof import solph
    >>> from oemof.tabular import facades
    >>> my_bus = solph.Bus('my_bus')
    >>> my_load = Load(
    ...     label='load',
    ...     carrier='electricity',
    ...     bus=my_bus,
    ...     amount=100,
    ...     profile=[0.3, 0.2, 0.5])
    """

    def __init__(self, *args, **kwargs):
        super().__init__(
            _facade_requires_=["bus", "amount", "profile"], *args, **kwargs
        )

        self.amount = kwargs.get("amount")

        self.profile = kwargs.get("profile")

        self.input_parameters = kwargs.get("input_parameters", {})

        self.marginal_utility = kwargs.get("marginal_utility", 0)

        self.build_solph_components()

    def build_solph_components(self):
        """
        """
        self.inputs.update(
            {
                self.bus: Flow(
                    nominal_value=self.amount,
                    fix=self.profile,
                    variable_cost=self.marginal_utility,
                    **self.input_parameters
                )
            }
        )


@dataclass_facade
class Storage(GenericStorage, Facade):
    r""" Storage unit

    Parameters
    ----------
    bus: oemof.solph.Bus
        An oemof bus instance where the storage unit is connected to.
    storage_capacity: numeric
        The total capacity of the storage (e.g. in MWh)
    capacity: numeric
        Maximum production capacity (e.g. in MW)
    efficiency: numeric
        Efficiency of charging and discharging process: Default: 1
    storage_capacity_cost: numeric
        Investment costs for the storage unit e.g in €/MWh-capacity
    capacity_cost: numeric
        Investment costs for the storage unit e.g in €/MW-capacity
    expandable: boolean
        True, if capacity can be expanded within optimization. Default: False.
    storage_capacity_potential: numeric
        Potential of the investment for storage capacity in MWh. Default: +inf.
    capacity_potential: numeric
        Potential of the investment for capacity in MW. Default: +inf.
    input_parameters: dict (optional)
        Set parameters on the input edge of the storage (see oemof.solph for
        more information on possible parameters)
    ouput_parameters: dict (optional)
        Set parameters on the output edge of the storage (see oemof.solph for
        more information on possible parameters)


    Intertemporal energy balance of the storage:

    .. math::

        x^{level}(t) =
        x^{level}(t-1) \cdot (1 - c^{loss\_rate})
        + \sqrt{c^{efficiency}(t)}  x^{flow, in}(t)
        - \frac{x^{flow, out}(t)}{\sqrt{c^{efficiency}(t)}}
        \qquad \forall t \in T

    .. math::
        x^{level}(0) = 0.5 \cdot c^{capacity}

    The **expression** added to the cost minimizing objective funtion
    for the operation is given as:

    .. math::

        x^{opex} = \sum_t (x^{flow, out}(t) \cdot c^{marginal\_cost}(t))


    Examples
    ---------

    >>> import pandas as pd
    >>> from oemof import solph
    >>> from oemof.tabular import facades as fc
    >>> my_bus = solph.Bus('my_bus')
    >>> es = solph.EnergySystem(
    ...    timeindex=pd.date_range('2019', periods=3, freq='H'))
    >>> es.add(my_bus)
    >>> es.add(
    ...    fc.Storage(
    ...        label="storage",
    ...        bus=my_bus,
    ...        carrier="lithium",
    ...        tech="battery",
    ...        storage_capacity_cost=10,
    ...        invest_relation_output_capacity=1/6, # oemof.solph
    ...        marginal_cost=5,
    ...        balanced=True, # oemof.solph argument
    ...        initial_storage_level=1, # oemof.solph argument
    ...        max_storage_level=[0.9, 0.95, 0.8])) # oemof.solph argument

    """
    bus: Bus

    carrier: str

    tech: str

    storage_capacity: float = 0

    capacity: float = 0

    capacity_cost: float = 0

    storage_capacity_cost: float = None

    storage_capacity_potential: float = float("+inf")

    capacity_potential: float = float("+inf")

    expandable: bool = False

    marginal_cost: float = 0

    efficiency: float = 1

    input_parameters: dict = field(default_factory=dict)

    output_parameters: dict = field(default_factory=dict)

    def build_solph_components(self):
        """
        """
        self.nominal_storage_capacity = self.storage_capacity

        self.inflow_conversion_factor = sequence(self.efficiency)

        self.outflow_conversion_factor = sequence(self.efficiency)

        # make it investment but don't set costs (set below for flow (power))
        self.investment = self._investment()

        if self.investment:
            self.invest_relation_input_output = 1

            for attr in ["invest_relation_input_output"]:
                if getattr(self, attr) is None:
                    raise AttributeError(
                        (
                            "You need to set attr " "`{}` " "for component {}"
                        ).format(attr, self.label)
                    )

            # set capacity costs at one of the flows
            fi = Flow(
                investment=Investment(
                    ep_costs=self.capacity_cost,
                    maximum=self._get_maximum_additional_invest(
                        "capacity_potential", "capacity"
                    ),
                    existing=self.capacity,
                ),
                **self.input_parameters
            )
            # set investment, but no costs (as relation input / output = 1)
            fo = Flow(
                investment=Investment(existing=self.capacity),
                variable_costs=self.marginal_cost,
                **self.output_parameters
            )
            # required for correct grouping in oemof.solph.components
            self._invest_group = True
        else:
            fi = Flow(
                nominal_value=self._nominal_value(), **self.input_parameters
            )
            fo = Flow(
                nominal_value=self._nominal_value(),
                variable_costs=self.marginal_cost,
                **self.output_parameters
            )

        self.inputs.update({self.bus: fi})

        self.outputs.update({self.bus: fo})

        self._set_flows()


class Link(Link, Facade):
    """Bidirectional link for two buses, e.g. to model transshipment.

    Parameters
    ----------
    from_bus: oemof.solph.Bus
        An oemof bus instance where the link unit is connected to with
        its input.
    to_bus: oemof.solph.Bus
        An oemof bus instance where the link unit is connected to with
        its output.
    from_to_capacity: numeric
        The maximal capacity (output side to bus) of the unit. If not
        set, attr `capacity_cost` needs to be set.
    to_from_capacity: numeric
        The maximal capacity (output side from bus) of the unit. If not
        set, attr `capacity_cost` needs to be set.
    loss:
        Relative loss through the link (default: 0)
    capacity_cost: numeric
        Investment costs per unit of output capacity.
        If capacity is not set, this value will be used for optimizing
        the chp capacity.
    marginal_cost: numeric
        Cost per unit Transport in each timestep. Default: 0
    expandable: boolean
        True, if capacity can be expanded within optimization. Default:
        False.


    Note
    -----
    Assigning a small value like 0.00001 to `marginal_cost`  may force unique
    solution of optimization problem.

    Examples
    ---------

    >>> from oemof import solph
    >>> from oemof.tabular import facades
    >>> my_elec_bus_1 = solph.Bus('my_elec_bus_1')
    >>> my_elec_bus_2 = solph.Bus('my_elec_bus_2')
    >>> my_loadink = Link(
    ...     label='link',
    ...     carrier='electricity',
    ...     from_bus=my_elec_bus_1,
    ...     to_bus=my_elec_bus_2,
    ...     from_to_capacity=100,
    ...     to_from_capacity=80,
    ...     loss=0.04)
    """

    def __init__(self, *args, **kwargs):
        super().__init__(
            _facade_requires_=["from_bus", "to_bus"], *args, **kwargs
        )

        self.from_to_capacity = kwargs.get("from_to_capacity")

        self.to_from_capacity = kwargs.get("to_from_capacity")

        self.loss = kwargs.get("loss", 0)

        self.capacity_cost = kwargs.get("capacity_cost")

        self.marginal_cost = kwargs.get("marginal_cost", 0)

        self.expandable = bool(kwargs.get("expandable", False))

        self.limit_direction = bool(kwargs.get("limit_direction", False))

        self.build_solph_components()

    def build_solph_components(self):
        """
        """
        investment = self._investment()

        self.inputs.update({self.from_bus: Flow(), self.to_bus: Flow()})

        self.outputs.update(
            {
                self.from_bus: Flow(
                    variable_costs=self.marginal_cost,
                    nominal_value=self._nominal_value()["to_from"],
                    investment=investment,
                ),
                self.to_bus: Flow(
                    variable_costs=self.marginal_cost,
                    nominal_value=self._nominal_value()["from_to"],
                    investment=investment
                ),
            }
        )

        self.conversion_factors.update(
            {
                (self.from_bus, self.to_bus): sequence((1 - self.loss)),
                (self.to_bus, self.from_bus): sequence((1 - self.loss)),
            }
        )


class Commodity(Source, Facade):
    r""" Commodity element with one output for example a biomass commodity

    Parameters
    ----------
    bus: oemof.solph.Bus
        An oemof bus instance where the unit is connected to with its output
    amount: numeric
        Total available amount to be used within the complete timehorzion
        of the problem
    marginal_cost: numeric
        Marginal cost for one unit used commodity
    output_paramerters: dict (optional)
        Parameters to set on the output edge of the component (see. oemof.solph
        Edge/Flow class for possible arguments)


    .. math::
        \sum_{t} x^{flow}(t) \leq c^{amount}

    For constraints set through `output_parameters` see oemof.solph.Flow class.


    Examples
    ---------

    >>> from oemof import solph
    >>> from oemof.tabular import facades
    >>> my_bus = solph.Bus('my_bus')
    >>> my_commodity = Commodity(
    ...     label='biomass-commodity',
    ...     bus=my_bus,
    ...     carrier='biomass',
    ...     amount=1000,
    ...     marginal_cost=10,
    ...     output_parameters={
    ...         'max': [0.9, 0.5, 0.4]})

    """

    def __init__(self, *args, **kwargs):
        kwargs.update({"_facade_requires_": ["bus", "carrier", "amount"]})
        super().__init__(*args, **kwargs)

        self.amount = kwargs.get("amount")

        self.marginal_cost = kwargs.get("marginal_cost", 0)

        self.output_parameters = kwargs.get("output_parameters", {})

        self.build_solph_components()

    def build_solph_components(self):
        """
        """

        f = Flow(
            nominal_value=self.amount,
            variable_costs=self.marginal_cost,
            summed_max=1,
            **self.output_parameters
        )

        self.outputs.update({self.bus: f})


class Excess(Sink, Facade):
    """
    """

    def __init__(self, *args, **kwargs):
        super().__init__(_facade_requires_=["bus"], *args, **kwargs)

        self.bus = kwargs.get("bus")

        self.marginal_cost = kwargs.get("marginal_cost")

        self.inputs.update({self.bus: Flow(variable_costs=self.marginal_cost)})


class Shortage(Dispatchable):
    """
    """

    def __init__(self, *args, **kwargs):
        super().__init__(*args, **kwargs)


class Generator(Dispatchable):
    """
    """

    def __init__(self, *args, **kwargs):
        super().__init__(*args, **kwargs)


TYPEMAP = {
    "backpressure": BackpressureTurbine,
    "bus": Bus,
    "heatpump": HeatPump,
    "commodity": Commodity,
    "conversion": Conversion,
    "dispatchable": Dispatchable,
    "electrical bus": ElectricalBus,
    "electrical line": ElectricalLine,
    "excess": Excess,
    "extraction": ExtractionTurbine,
    "generator": Generator,
    "link": Link,
    "load": Load,
    "reservoir": Reservoir,
    "shortage": Shortage,
    "storage": Storage,
    "volatile": Volatile,
}

TECH_COLOR_MAP = {
    "acaes": "brown",
    "ocgt": "gray",
    "st": "darkgray",
    "ccgt": "lightgray",
    "heat-storage": "lightsalmon",
    "extraction-turbine": "orange",
    "heat-pump": "skyblue",
    "motoric-chp": "gray",
    "electro-boiler": "darkblue",
    "pv": "gold",
    "onshore": "skyblue",
    "offshore": "darkblue",
    "ce": "olivedrab",
    "hp": "lightsalmon",
    "battery": "lightsalmon",
    "ror": "aqua",
    "phs": "darkblue",
    "reservoir": "slateblue",
    "biomass": "olivedrab",
    "storage": "lightsalmon",
    "battery": "lightsalmon",
    "import": "crimson",
}

CARRIER_COLER_MAP = {
    "biomass": "olivedrab",
    "lithium": "lightsalmon",
    "electricity": "darkred",
    "hydro": "aqua",
    "hydrogen": "magenta",
    "uranium": "yellow",
    "wind": "skyblue",
    "solar": "gold",
    "gas": "lightgray",
    "lignite": "chocolate",
    "coal": "darkgray",
    "waste": "yellowgreen",
    "oil": "black",
}<|MERGE_RESOLUTION|>--- conflicted
+++ resolved
@@ -264,11 +264,9 @@
         production, default: 1
     profile: array-like
         Absolute inflow profile of inflow into the storage
-    input_parameters: dict
+    output_parameters: dict
         Dictionary to specifiy parameters on the input edge. You can use
         all keys that are available for the  oemof.solph.network.Flow class.
-    output_parameters: dict
-        see: input_parameters
 
 
     The reservoir is modelled as a storage with a constant inflow:
@@ -336,13 +334,7 @@
 
     profile: Union[float, Sequence[float]] = None
 
-<<<<<<< HEAD
-    input_parameters: dict = field(default_factory=dict)
-
     output_parameters: dict = field(default_factory=dict)
-=======
-        self.output_parameters = kwargs.get("output_parameters", {})
->>>>>>> b173f300
 
     expandable: bool = False
 
