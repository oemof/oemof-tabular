# -*- coding: utf-8 -*-

""" Facade's are classes providing a simplified view on more complex classes.

More specifically, the `Facade`s in this module act as simplified, energy
specific  wrappers around `oemof`'s and `oemof.solph`'s more abstract and
complex classes. The idea is to be able to instantiate a `Facade` using keyword
arguments, whose value are derived from simple, tabular data sources. Under the
hood the `Facade` then uses these arguments to construct an `oemof` or
`oemof.solph` component and sets it up to be easily used in an `EnergySystem`.

**Note** The mathematical notation is as follows:

* Optimization variables (endogenous variables) are denoted by :math:`x`
* Optimization parameters (exogenous variables) are denoted by :math:`c`
* The set of timesteps :math:`T` describes all timesteps of the optimization
  problem

SPDX-License-Identifier: BSD-3-Clause
"""
from collections import deque
import dataclasses
from dataclasses import dataclass, field
from pydantic.dataclasses import dataclass
import warnings

from oemof.network.energy_system import EnergySystem
from oemof.network.network import Node
from oemof.solph import Bus, Flow, Investment, Sink, Source, Transformer
from oemof.solph.components import ExtractionTurbineCHP, GenericStorage
from oemof.solph.custom import ElectricalBus, ElectricalLine, Link
from oemof.solph.plumbing import sequence
from oemof.tools.debugging import SuspiciousUsageWarning

# Switch off SuspiciousUsageWarning
warnings.filterwarnings("ignore", category=SuspiciousUsageWarning)

class MyConfig:
    arbitrary_types_allowed = True


def kwargs_to_parent(cls):
    r"""
    Decorates the __init__ of a given class by first
    passing args and kwargs to the __init__ of the parent
    class.

    Parameters
    ----------
    cls : Class with an __init__ to decorate

    Returns
    -------
    cls : Class with decorated __init__
    """
    original_init = cls.__init__

    def new_init(self, *args, **kwargs):

        super(cls, self).__init__(*args, **kwargs)

        # pass only those kwargs to the dataclass which are expected
        dataclass_kwargs = {
            key: value
            for key, value in kwargs.items()
            if key in [f.name for f in dataclasses.fields(cls)]
        }

        original_init(self, **dataclass_kwargs)

        self.build_solph_components()

    cls.__init__ = new_init
    return cls


def dataclass_facade(cls):
    r"""
    Decorates a facade class by first as a
    dataclass, taking care of args and kwargs
    in the __init__

    Parameters
    ----------
    cls : facade class

    Returns
    -------
    cls : facade class
    """
    assert issubclass(cls, Facade)

    # First, decorate as dataclass.
    # The settings are important to not override the __hash__ method
    # defined in oemof.network.Node
    cls = dataclass(cls, unsafe_hash=False, frozen=False, eq=False)

    # Second, decorate to handle kwargs in __init__
    cls = kwargs_to_parent(cls)

    return cls


def add_subnodes(n, **kwargs):
    deque((kwargs["EnergySystem"].add(sn) for sn in n.subnodes), maxlen=0)


class Facade(Node):
    """
    Parameters
    ----------
    _facade_requires_ : list of str
        A list of required attributes. The constructor checks whether these are
        present as keywort arguments or whether they are already present on
        self (which means they have been set by constructors of subclasses) and
        raises an error if he doesn't find them.
    """

    def __init__(self, *args, **kwargs):
        """
        """

        self.mapped_type = type(self)

        self.type = kwargs.get("type")

        required = kwargs.pop("_facade_requires_", [])

        super().__init__(*args, **kwargs)

        self.subnodes = []
        EnergySystem.signals[EnergySystem.add].connect(
            add_subnodes, sender=self
        )

        for r in required:
            if r in kwargs:
                setattr(self, r, kwargs[r])
            elif not hasattr(self, r):
                raise AttributeError(
                    (
                        "Missing required attribute `{}` for `{}` "
                        "object with name/label `{!r}`."
                    ).format(r, type(self).__name__, self.label)
                )

    def _nominal_value(self):
        """ Returns None if self.expandable ist True otherwise it returns
        the capacity
        """
        if self.expandable is True:
            if isinstance(self, Link):
                return {
                    "from_to": None,
                    "to_from": None}
            else:
                return None

        else:
            if isinstance(self, Link):
                return {
                    "from_to": self.from_to_capacity,
                    "to_from": self.to_from_capacity}
            else:
                return self.capacity

    def _investment(self):
        if not self.expandable:
            self.investment = None
            return self.investment
        if self.capacity_cost is None:
            msg = (
                "If you set `expandable`to True you need to set "
                "attribute `capacity_cost` of component {}!"
            )
            raise ValueError(msg.format(self.label))
        if isinstance(self, GenericStorage):
            if self.storage_capacity_cost is not None:
                self.investment = Investment(
                    ep_costs=self.storage_capacity_cost,
                    maximum=self._get_maximum_additional_invest(
                        "storage_capacity_potential", "storage_capacity"
                    ),
                    minimum=getattr(
                        self, "minimum_storage_capacity", 0
                    ),
                    existing=getattr(self, "storage_capacity", 0),
                )
            else:
                self.investment = Investment(
                    maximum=self._get_maximum_additional_invest(
                        "storage_capacity_potential", "storage_capacity"
                    ),
                    minimum=getattr(
                        self, "minimum_storage_capacity", 0
                    ),
                    existing=getattr(self, "storage_capacity", 0),
                )
        else:
            self.investment = Investment(
                ep_costs=self.capacity_cost,
                maximum=self._get_maximum_additional_invest(
                    "capacity_potential", "capacity"
                ),
                minimum=getattr(
                    self, "capacity_minimum", 0
                ),
                existing=getattr(self, "capacity", 0),
            )
        return self.investment

    def _get_maximum_additional_invest(self, attr_potential, attr_existing):
        r"""
        Calculates maximum additional investment by
        substracting existing from potential.

        Throws an error if existing is larger than potential.
        """
        _potential = getattr(
            self,
            attr_potential,
            float("+inf"),
        )
        _existing = getattr(
            self,
            attr_existing,
            0,
        )

        if _existing is None:
            _existing = 0

        if _potential is None:
            _potential = float("+inf")

        maximum = _potential - _existing

        if maximum < 0:
            raise ValueError(
                f"Existing {attr_existing}={_existing} is larger"
                f" than {attr_potential}={_potential}.")

        return maximum

    def update(self):
        self.build_solph_components()


class Reservoir(GenericStorage, Facade):
    r""" A Reservoir storage unit, that is initially half full.

    Note that the investment option is not available for this facade at
    the current development state.

    Parameters
    ----------
    bus: oemof.solph.Bus
        An oemof bus instance where the storage unit is connected to.
    storage_capacity: numeric
        The total storage capacity of the storage (e.g. in MWh)
    capacity: numeric
        Installed production capacity of the turbine installed at the
        reservoir
    efficiency: numeric
        Efficiency of the turbine converting inflow to electricity
        production, default: 1
    profile: array-like
        Absolute inflow profile of inflow into the storage
    input_parameters: dict
        Dictionary to specifiy parameters on the input edge. You can use
        all keys that are available for the  oemof.solph.network.Flow class.
    output_parameters: dict
        see: input_parameters


    The reservoir is modelled as a storage with a constant inflow:

    .. math::

        x^{level}(t) =
        x^{level}(t-1) \cdot (1 - c^{loss\_rate}(t))
        + x^{profile}(t) - \frac{x^{flow, out}(t)}{c^{efficiency}(t)}
        \qquad \forall t \in T

    .. math::
        x^{level}(0) = 0.5 \cdot c^{capacity}

    The inflow is bounded by the exogenous inflow profile. Thus if the inflow
    exceeds the maximum capacity of the storage, spillage is possible by
    setting :math:`x^{profile}(t)` to lower values.

    .. math::
        0 \leq x^{profile}(t) \leq c^{profile}(t) \qquad \forall t \in T


    The spillage of the reservoir is therefore defined by:
    :math:`c^{profile}(t) - x^{profile}(t)`.

    Note
    ----
    As the Reservoir is a sub-class of `oemof.solph.GenericStorage` you also
    pass all arguments of this class.


    Examples
    --------
    Basic usage examples of the GenericStorage with a random selection of
    attributes. See the Flow class for all Flow attributes.

    >>> from oemof import solph
    >>> from oemof.tabular import facades
    >>> my_bus = solph.Bus('my_bus')
    >>> my_reservoir = Reservoir(
    ...     label='my_reservoir',
    ...     bus=my_bus,
    ...     carrier='water',
    ...     tech='reservoir',
    ...     storage_capacity=1000,
    ...     capacity=50,
    ...     profile=[1, 2, 6],
    ...     loss_rate=0.01,
    ...     initial_storage_level=0,
    ...     max_storage_level = 0.9,
    ...     efficiency=0.93)

    """

    def __init__(self, *args, **kwargs):

        kwargs.update(
            {
                "_facade_requires_": [
                    "bus",
                    "carrier",
                    "tech",
                    "profile",
                    "efficiency",
                ]
            }
        )
        super().__init__(*args, **kwargs)

        self.storage_capacity = kwargs.get("storage_capacity")

        self.capacity = kwargs.get("capacity")

        self.efficiency = kwargs.get("efficiency", 1)

        self.profile = kwargs.get("profile")

        self.input_parameters = kwargs.get("input_parameters", {})

        self.output_parameters = kwargs.get("output_parameters", {})

        self.expandable = bool(kwargs.get("expandable", False))

        self.build_solph_components()

    def build_solph_components(self):
        """
        """
        self.nominal_storage_capacity = self.storage_capacity

        self.outflow_conversion_factor = sequence(self.efficiency)

        if self.expandable:
            raise NotImplementedError(
                "Investment for reservoir class is not implemented."
            )

        inflow = Source(
            label=self.label + "-inflow",
            outputs={
                self: Flow(nominal_value=1, max=self.profile)
            },
        )

        self.outputs.update(
            {
                self.bus: Flow(
                    nominal_value=self.capacity, **self.output_parameters
                )
            }
        )

        self.subnodes = (inflow,)


<<<<<<< HEAD
# First, decorate as dataclass. Second, decorate to handle kwargs in __init__
@kwargs_to_parent
@dataclass(unsafe_hash=False, frozen=False, eq=False, config=MyConfig)
# The settings unsafe_hash=False, frozen=False, eq=False
# are important to not override the __hash__ method
# defined in oemof.network.Node
=======
@dataclass_facade
>>>>>>> 410dbd9e
class Dispatchable(Source, Facade):
    r""" Dispatchable element with one output for example a gas-turbine

    Parameters
    ----------
    bus: oemof.solph.Bus
        An oemof bus instance where the unit is connected to with its output
    capacity: numeric
        The installed power of the generator (e.g. in MW). If not set the
        capacity will be optimized (s. also `capacity_cost` argument)
    profile: array-like (optional)
        Profile of the output such that profile[t] * installed capacity
        yields the upper bound for timestep t
    marginal_cost: numeric
        Marginal cost for one unit of produced output, i.e. for a powerplant:
        mc = fuel_cost + co2_cost + ... (in Euro / MWh) if timestep length is
        one hour. Default: 0
    capacity_cost: numeric (optional)
        Investment costs per unit of capacity (e.g. Euro / MW) .
        If capacity is not set, this value will be used for optimizing the
        generators capacity.
    expandable: boolean
        True, if capacity can be expanded within optimization. Default: False.
    output_paramerters: dict (optional)
        Parameters to set on the output edge of the component (see. oemof.solph
        Edge/Flow class for possible arguments)
    capacity_potential: numeric
        Max install capacity if capacity is to be expanded
    capacity_minimum: numeric
        Minimum install capacity if capacity is to be expanded

    The mathematical representations for this components are dependent on the
    user defined attributes. If the capacity is fixed before
    (**dispatch mode**) the following equation holds:

    .. math::

        x^{flow}(t) \leq c^{capacity} \cdot c^{profile}(t) \
        \qquad \forall t \in T

    Where :math:`x^{flow}` denotes the production (endogenous variable)
    of the dispatchable object to the bus.

    If `expandable` is set to `True` (**investment mode**), the equation
    changes slightly:

    .. math::

        x^{flow}(t) \leq (x^{capacity} +
        c^{capacity})  \cdot c^{profile}(t) \qquad \forall t \in T

    Where the bounded endogenous variable of the volatile component is added:

    ..  math::

            x^{capacity} \leq c^{capacity\_potential}

    **Ojective expression** for operation:

    .. math::

        x^{opex} = \sum_t x^{flow}(t) \cdot c^{marginal\_cost}(t)

    For constraints set through `output_parameters` see oemof.solph.Flow class.


    Examples
    ---------

    >>> from oemof import solph
    >>> from oemof.tabular import facades
    >>> my_bus = solph.Bus('my_bus')
    >>> my_dispatchable = Dispatchable(
    ...     label='ccgt',
    ...     bus=my_bus,
    ...     carrier='gas',
    ...     tech='ccgt',
    ...     capacity=1000,
    ...     marginal_cost=10,
    ...     output_parameters={
    ...         'min': 0.2})

    """
    bus: Bus

    carrier: str

    tech: str

    profile: float = 1

    capacity: float = 0

    capacity_potential: float = float("+inf")

    marginal_cost: float = 0

    capacity_cost: float = 0

    capacity_minimum: float = 0

    expandable: bool = False

    output_parameters: dict = field(default_factory=dict)

    def build_solph_components(self):
        """
        """

        if self.profile is None:
            self.profile = 1

        f = Flow(
            nominal_value=self._nominal_value(),
            variable_costs=self.marginal_cost,
            max=self.profile,
            investment=self._investment(),
            **self.output_parameters
        )

        self.outputs.update({self.bus: f})


class Volatile(Source, Facade):
    r"""Volatile element with one output. This class can be used to model
    PV oder Wind power plants.


    Parameters
    ----------
    bus: oemof.solph.Bus
        An oemof bus instance where the generator is connected to
    capacity: numeric
        The installed power of the unit (e.g. in MW).
    profile: array-like
        Profile of the output such that profile[t] * capacity yields output
        for timestep t
    marginal_cost: numeric
        Marginal cost for one unit of produced output, i.e. for a powerplant:
        mc = fuel_cost + co2_cost + ... (in Euro / MWh) if timestep length is
        one hour.
    capacity_cost: numeric (optional)
        Investment costs per unit of capacity (e.g. Euro / MW) .
        If capacity is not set, this value will be used for optimizing the
        generators capacity.
    output_paramerters: dict (optional)
        Parameters to set on the output edge of the component (see. oemof.solph
        Edge/Flow class for possible arguments)
    capacity_potential: numeric
        Max install capacity if investment
    capacity_minimum: numeric
        Minimum install capacity if investment
    expandable: boolean
        True, if capacity can be expanded within optimization. Default: False.


    The mathematical representations for this components are dependent on the
    user defined attributes. If the capacity is fixed before
    (**dispatch mode**) the following equation holds:

    .. math::

        x^{flow}(t) = c^{capacity} \cdot c^{profile}(t) \qquad \forall t \in T

    Where :math:`x_{volatile}^{flow}` denotes the production
    (endogenous variable) of the volatile object to the bus.

    If `expandable` is set to `True` (**investment mode**), the equation
    changes slightly:

    .. math::

        x^{flow}(t) = (x^{capacity} + c^{capacity}) \
         \cdot c^{profile}(t)  \qquad \forall t \in T

    Where the bounded endogenous variable of the volatile component is added:

    ..  math::

            x_{volatile}^{capacity} \leq c_{volatile}^{capacity\_potential}

    **Ojective expression** for operation:

    .. math::

        x^{opex} = \sum_t (x^{flow}(t) \cdot c^{marginal\_cost}(t))

    Examples
    ---------

    >>> from oemof import solph
    >>> from oemof.tabular import facades
    >>> my_bus = solph.Bus('my_bus')
    >>> my_volatile = Volatile(
    ...     label='wind',
    ...     bus=my_bus,
    ...     carrier='wind',
    ...     tech='onshore',
    ...     capacity_cost=150,
    ...     profile=[0.25, 0.1, 0.3])

    """

    def __init__(self, *args, **kwargs):
        kwargs.update(
            {"_facade_requires_": ["bus", "carrier", "tech", "profile"]}
        )
        super().__init__(*args, **kwargs)

        self.profile = kwargs.get("profile")

        self.capacity = kwargs.get("capacity")

        self.capacity_potential = kwargs.get(
            "capacity_potential",
            float("+inf")
        )

        self.capacity_minimum = kwargs.get("capacity_minimum")

        self.expandable = bool(kwargs.get("expandable", False))

        self.marginal_cost = kwargs.get("marginal_cost", 0)

        self.capacity_cost = kwargs.get("capacity_cost")

        self.output_parameters = kwargs.get("output_parameters", {})

        self.build_solph_components()

    def build_solph_components(self):
        """
        """
        f = Flow(
            nominal_value=self._nominal_value(),
            variable_costs=self.marginal_cost,
            fix=self.profile,
            investment=self._investment(),
            **self.output_parameters
        )

        self.outputs.update({self.bus: f})


class ExtractionTurbine(ExtractionTurbineCHP, Facade):
    r""" Combined Heat and Power (extraction) unit with one input and
    two outputs.

    Parameters
    ----------
    electricity_bus: oemof.solph.Bus
        An oemof bus instance where the chp unit is connected to with its
        electrical output
    heat_bus: oemof.solph.Bus
        An oemof bus instance where the chp unit is connected to with its
        thermal output
    fuel_bus:  oemof.solph.Bus
        An oemof bus instance where the chp unit is connected to with its
        input
    carrier_cost: numeric
        Cost per unit of used input carrier
    capacity: numeric
        The electrical capacity of the chp unit (e.g. in MW) in full extraction
        mode.
    electric_efficiency:
        Electrical efficiency of the chp unit in full backpressure mode
    thermal_efficiency:
        Thermal efficiency of the chp unit in full backpressure mode
    condensing_efficiency:
        Electrical efficiency if turbine operates in full extraction mode
    marginal_cost: numeric
        Marginal cost for one unit of produced electrical output
        E.g. for a powerplant:
        marginal cost =fuel cost + operational cost + co2 cost (in Euro / MWh)
        if timestep length is one hour.
    capacity_cost: numeric
        Investment costs per unit of electrical capacity (e.g. Euro / MW) .
        If capacity is not set, this value will be used for optimizing the
        chp capacity.
    expandable: boolean
        True, if capacity can be expanded within optimization. Default: False.


    The mathematical description is derived from the oemof base class
    `ExtractionTurbineCHP <https://oemof.readthedocs.io/en/
    stable/oemof_solph.html#extractionturbinechp-component>`_ :

    .. math::
        x^{flow, carrier}(t) =
        \frac{x^{flow, electricity}(t) + x^{flow, heat}(t) \
        \cdot c^{beta}(t)}{c^{condensing\_efficiency}(t)}
        \qquad \forall t \in T

    .. math::
        x^{flow, electricity}(t)  \geq  x^{flow, thermal}(t) \cdot
        \frac{c^{electrical\_efficiency}(t)}{c^{thermal\_efficiency}(t)}
        \qquad \forall t \in T

    where :math:`c^{beta}` is defined as:

     .. math::
        c^{beta}(t) = \frac{c^{condensing\_efficiency}(t) -
        c^{electrical\_efficiency(t)}}{c^{thermal\_efficiency}(t)}
        \qquad \forall t \in T

    **Ojective expression** for operation includes marginal cost and/or
    carrier costs:

        .. math::

            x^{opex} = \sum_t (x^{flow, out}(t) \cdot c^{marginal\_cost}(t)
            + x^{flow, carrier}(t) \cdot c^{carrier\_cost}(t))


    Examples
    ---------

    >>> from oemof import solph
    >>> from oemof.tabular import facades
    >>> my_elec_bus = solph.Bus('my_elec_bus')
    >>> my_fuel_bus = solph.Bus('my_fuel_bus')
    >>> my_heat_bus = solph.Bus('my_heat_bus')
    >>> my_extraction = ExtractionTurbine(
    ...     label='extraction',
    ...     carrier='gas',
    ...     tech='ext',
    ...     electricity_bus=my_elec_bus,
    ...     heat_bus=my_heat_bus,
    ...     fuel_bus=my_fuel_bus,
    ...     capacity=1000,
    ...     condensing_efficiency=[0.5, 0.51, 0.55],
    ...     electric_efficiency=0.4,
    ...     thermal_efficiency=0.35)

    """

    def __init__(self, *args, **kwargs):
        kwargs.update(
            {
                "_facade_requires_": [
                    "fuel_bus",
                    "carrier",
                    "tech",
                    "electricity_bus",
                    "heat_bus",
                    "thermal_efficiency",
                    "electric_efficiency",
                    "condensing_efficiency",
                ]
            }
        )
        super().__init__(
            conversion_factor_full_condensation={}, *args, **kwargs
        )

        self.fuel_bus = kwargs.get("fuel_bus")

        self.electricity_bus = kwargs.get("electricity_bus")

        self.heat_bus = kwargs.get("heat_bus")

        self.carrier = kwargs.get("carrier")

        self.carrier_cost = kwargs.get("carrier_cost", 0)

        self.capacity = kwargs.get("capacity")

        self.condensing_efficiency = sequence(self.condensing_efficiency)

        self.marginal_cost = kwargs.get("marginal_cost", 0)

        self.capacity_cost = kwargs.get("capacity_cost")

        self.expandable = bool(kwargs.get("expandable", False))

        self.input_parameters = kwargs.get("input_parameters", {})

        self.build_solph_components()

    def build_solph_components(self):
        """
        """
        self.conversion_factors.update(
            {
                self.fuel_bus: sequence(1),
                self.electricity_bus: sequence(self.electric_efficiency),
                self.heat_bus: sequence(self.thermal_efficiency),
            }
        )

        self.inputs.update(
            {
                self.fuel_bus: Flow(
                    variable_costs=self.carrier_cost, **self.input_parameters
                )
            }
        )

        self.outputs.update(
            {
                self.electricity_bus: Flow(
                    nominal_value=self._nominal_value(),
                    variable_costs=self.marginal_cost,
                    investment=self._investment(),
                ),
                self.heat_bus: Flow(),
            }
        )

        self.conversion_factor_full_condensation.update(
            {self.electricity_bus: self.condensing_efficiency}
        )


class BackpressureTurbine(Transformer, Facade):
    r""" Combined Heat and Power (backpressure) unit with one input and
    two outputs.

    Parameters
    ----------
    electricity_bus: oemof.solph.Bus
        An oemof bus instance where the chp unit is connected to with its
        electrical output
    heat_bus: oemof.solph.Bus
        An oemof bus instance where the chp unit is connected to with its
        thermal output
    fuel_bus: oemof.solph.Bus
        An oemof bus instance where the chp unit is connected to with its
        input
    carrier_cost: numeric
        Input carrier cost of the backpressure unit, Default: 0
    capacity: numeric
        The electrical capacity of the chp unit (e.g. in MW).
    electric_efficiency:
        Electrical efficiency of the chp unit
    thermal_efficiency:
        Thermal efficiency of the chp unit
    marginal_cost: numeric
        Marginal cost for one unit of produced electrical output
        E.g. for a powerplant:
        marginal cost =fuel cost + operational cost + co2 cost (in Euro / MWh)
        if timestep length is one hour. Default: 0
    expandable: boolean
        True, if capacity can be expanded within optimization. Default: False.
    capacity_cost: numeric
        Investment costs per unit of electrical capacity (e.g. Euro / MW) .
        If capacity is not set, this value will be used for optimizing the
        chp capacity.


    Backpressure turbine power plants are modelled with a constant relation
    between heat and electrical output (power to heat coefficient).

    .. math::

        x^{flow, carrier}(t) =
        \frac{x^{flow, electricity}(t) + x^{flow, heat}(t)}\
        {c^{thermal\:efficiency}(t) + c^{electrical\:efficiency}(t)}
        \qquad \forall t \in T

    .. math::

        \frac{x^{flow, electricity}(t)}{x_{flow, thermal}(t)} =
        \frac{c^{electrical\:efficiency}(t)}{c^{thermal\:efficiency}(t)}
        \qquad \forall t \in T

    **Ojective expression** for operation includes marginal cost and/or
    carrier costs:

        .. math::

            x^{opex} = \sum_t (x^{flow, out}(t) \cdot c^{marginal\_cost}(t)
            + x^{flow, carrier}(t) \cdot c^{carrier\_cost}(t))

    Examples
    ---------

    >>> from oemof import solph
    >>> from oemof.tabular import facades
    >>> my_elec_bus = solph.Bus('my_elec_bus')
    >>> my_fuel_bus = solph.Bus('my_fuel_bus')
    >>> my_heat_bus = solph.Bus('my_heat_bus')
    >>> my_backpressure = BackpressureTurbine(
    ...     label='backpressure',
    ...     carrier='gas',
    ...     tech='bp',
    ...     fuel_bus=my_fuel_bus,
    ...     heat_bus=my_heat_bus,
    ...     electricity_bus=my_elec_bus,
    ...     capacity_cost=50,
    ...     carrier_cost=0.6,
    ...     electric_efficiency=0.4,
    ...     thermal_efficiency=0.35)


    """

    def __init__(self, *args, **kwargs):
        super().__init__(
            _facade_requires_=[
                "carrier",
                "tech",
                "electricity_bus",
                "heat_bus",
                "fuel_bus",
                "thermal_efficiency",
                "electric_efficiency",
            ],
            *args,
            **kwargs
        )

        self.electricity_bus = kwargs.get("electricity_bus")

        self.heat_bus = kwargs.get("heat_bus")

        self.fuel_bus = kwargs.get("fuel_bus")

        self.capacity = kwargs.get("capacity")

        self.marginal_cost = kwargs.get("marginal_cost", 0)

        self.carrier_cost = kwargs.get("carrier_cost", 0)

        self.capacity_cost = kwargs.get("capacity_cost")

        self.expandable = bool(kwargs.get("expandable", False))

        self.input_parameters = kwargs.get("input_parameters", {})

        self.build_solph_components()

    def build_solph_components(self):
        """
        """
        self.conversion_factors.update(
            {
                self.fuel_bus: sequence(1),
                self.electricity_bus: sequence(self.electric_efficiency),
                self.heat_bus: sequence(self.thermal_efficiency),
            }
        )

        self.inputs.update(
            {
                self.fuel_bus: Flow(
                    variable_costs=self.carrier_cost, **self.input_parameters
                )
            }
        )

        self.outputs.update(
            {
                self.electricity_bus: Flow(
                    nominal_value=self._nominal_value(),
                    investment=self._investment(),
                ),
                self.heat_bus: Flow(),
            }
        )


class Conversion(Transformer, Facade):
    r""" Conversion unit with one input and one output.

    Parameters
    ----------
    from_bus: oemof.solph.Bus
        An oemof bus instance where the conversion unit is connected to with
        its input.
    to_bus: oemof.solph.Bus
        An oemof bus instance where the conversion unit is connected to with
        its output.
    capacity: numeric
        The conversion capacity (output side) of the unit.
    efficiency: numeric
        Efficiency of the conversion unit (0 <= efficiency <= 1). Default: 1
    marginal_cost: numeric
        Marginal cost for one unit of produced output. Default: 0
    carrier_cost: numeric
        Carrier cost for one unit of used input. Default: 0
    capacity_cost: numeric
        Investment costs per unit of output capacity.
        If capacity is not set, this value will be used for optimizing the
        conversion output capacity.
    expandable: boolean or numeric (binary)
        True, if capacity can be expanded within optimization. Default: False.
    capacity_potential: numeric
        Maximum invest capacity in unit of output capacity.
    capacity_minimum: numeric
        Minimum invest capacity in unit of output capacity.
    input_parameters: dict (optional)
        Set parameters on the input edge of the conversion unit
        (see oemof.solph for more information on possible parameters)
    ouput_parameters: dict (optional)
        Set parameters on the output edge of the conversion unit
         (see oemof.solph for more information on possible parameters)


    .. math::
        x^{flow, from}(t) \cdot c^{efficiency}(t) = x^{flow, to}(t)
        \qquad \forall t \in T

    **Ojective expression** for operation includes marginal cost and/or
    carrier costs:

        .. math::

            x^{opex} =  \sum_t (x^{flow, out}(t) \cdot c^{marginal\_cost}(t)
            + x^{flow, carrier}(t) \cdot c^{carrier\_cost}(t))


    Examples
    ---------

    >>> from oemof import solph
    >>> from oemof.tabular import facades
    >>> my_biomass_bus = solph.Bus('my_biomass_bus')
    >>> my_heat_bus = solph.Bus('my_heat_bus')
    >>> my_conversion = Conversion(
    ...     label='biomass_plant',
    ...     carrier='biomass',
    ...     tech='st',
    ...     from_bus=my_biomass_bus,
    ...     to_bus=my_heat_bus,
    ...     capacity=100,
    ...     efficiency=0.4)

    """

    def __init__(self, *args, **kwargs):
        super().__init__(
            _facade_requires_=["from_bus", "to_bus", "carrier", "tech"],
            *args,
            **kwargs
        )

        self.capacity = kwargs.get("capacity")

        self.efficiency = kwargs.get("efficiency", 1)

        self.marginal_cost = kwargs.get("marginal_cost", 0)

        self.carrier_cost = kwargs.get("carrier_cost", 0)

        self.capacity_cost = kwargs.get("capacity_cost")

        self.expandable = bool(kwargs.get("expandable", False))

        self.carrier_cost = kwargs.get("carrier_cost", 0)

        self.capacity_potential = kwargs.get(
            "capacity_potential",
            float("+inf")
        )

        self.capacity_minimum = kwargs.get("capacity_minimum")

        self.input_parameters = kwargs.get("input_parameters", {})

        self.output_parameters = kwargs.get("output_parameters", {})

        self.build_solph_components()

    def build_solph_components(self):
        """
        """
        self.conversion_factors.update(
            {
                self.from_bus: sequence(1),
                self.to_bus: sequence(self.efficiency),
            }
        )

        self.inputs.update(
            {
                self.from_bus: Flow(
                    variable_costs=self.carrier_cost, **self.input_parameters
                )
            }
        )

        self.outputs.update(
            {
                self.to_bus: Flow(
                    nominal_value=self._nominal_value(),
                    variable_costs=self.marginal_cost,
                    investment=self._investment(),
                    **self.output_parameters
                )
            }
        )


class HeatPump(Transformer, Facade):
    r""" HeatPump unit with two inputs and one output.

    Parameters
    ----------
    low_temperature_bus: oemof.solph.Bus
        An oemof bus instance where unit is connected to with
        its low temperature input.
    high_temperature_bus: oemof.solph.Bus
        An oemof bus instance where the unit is connected to with
        its high temperature input.
    capacity: numeric
        The thermal capacity (high temperature output side) of the unit.
    cop: numeric
        Coefficienct of performance
    carrier_cost: numeric
        Carrier cost for one unit of used input. Default: 0
    capacity_cost: numeric
        Investment costs per unit of output capacity.
        If capacity is not set, this value will be used for optimizing the
        conversion output capacity.
    expandable: boolean or numeric (binary)
        True, if capacity can be expanded within optimization. Default: False.
    capacity_potential: numeric
        Maximum invest capacity in unit of output capacity. Default: +inf.
    low_temperature_parameters: dict (optional)
        Set parameters on the input edge of the heat pump unit
        (see oemof.solph for more information on possible parameters)
    high_temperature_parameters: dict (optional)
        Set parameters on the output edge of the heat pump unit
        (see oemof.solph for more information on possible parameters)
    input_parameters: dict (optional)
        Set parameters on the input edge of the conversion unit
         (see oemof.solph for more information on possible parameters)


    .. math::
        x_{electricity\_bus, hp}^{flow} = \frac{1}{c^{COP}} \cdot
        x_{hp, high\_temperature\_bus}^{flow}

    .. math::
        x_{low\_temperature\_source, low\_temperature\_bus}^{flow} =
        x_{hp, high\_temperature\_bus}^{flow} \frac{c^{COP} -1}{c^{COP}}

    **Ojective expression** for operation includes marginal cost and/or
    carrier costs:

        .. math::

            x^{opex} =  \sum_t (x^{flow, out}(t) \cdot c^{marginal\_cost}(t)
            + x^{flow, carrier}(t) \cdot c^{carrier\_cost}(t))


    Examples
    ---------

    >>> from oemof import solph
    >>> from oemof.tabular import facades
    >>> electricity_bus = solph.Bus("elec-bus")
    >>> heat_bus= solph.Bus('heat_bus')
    >>> heat_bus_low = solph.Bus('heat_bus_low')
    >>> fc.HeatPump(
    ...     label="hp-storage",
    ...     carrier="electricity",
    ...     tech="hp",
    ...     cop=3,
    ...     carrier_cost=15,
    ...     electricity_bus=elec_bus,
    ...     high_temperature_bus=heat_bus,
    ...     low_temperature_bus=heat_bus_low)

    """

    def __init__(self, *args, **kwargs):
        super().__init__(
            _facade_requires_=[
                "low_temperature_bus",
                "high_temperature_bus",
                "electricity_bus",
                "cop",
                "carrier",
                "tech",
            ],
            *args,
            **kwargs
        )

        self.capacity = kwargs.get("capacity")

        self.marginal_cost = kwargs.get("marginal_cost", 0)

        self.carrier_cost = kwargs.get("carrier_cost", 0)

        self.capacity_cost = kwargs.get("capacity_cost")

        self.expandable = bool(kwargs.get("expandable", False))

        self.capacity_potential = kwargs.get(
            "capacity_potential",
            float("+inf")
        )

        self.low_temperature_parameters = kwargs.get(
            "low_temperature_parameters", {}
        )

        self.high_temperature_parameters = kwargs.get(
            "high_temperature_parameters", {}
        )

        self.input_parameters = kwargs.get("input_parameters", {})

        self.build_solph_components()

    def build_solph_components(self):
        """
        """
        self.conversion_factors.update(
            {
                self.electricity_bus: sequence(1 / self.cop),
                self.low_temperature_bus: sequence((self.cop - 1) / self.cop),
                self.high_temperature_bus: sequence(1),
            }
        )

        self.inputs.update(
            {
                self.electricity_bus: Flow(
                    variable_costs=self.carrier_cost, **self.input_parameters
                ),
                self.low_temperature_bus: Flow(
                    **self.low_temperature_parameters
                ),
            }
        )

        self.outputs.update(
            {
                self.high_temperature_bus: Flow(
                    nominal_value=self._nominal_value(),
                    variable_costs=self.marginal_cost,
                    investment=self._investment(),
                    **self.high_temperature_parameters
                )
            }
        )


class Load(Sink, Facade):
    r""" Load object with one input

    Parameters
    ----------
    bus: oemof.solph.Bus
        An oemof bus instance where the demand is connected to.
    amount: numeric
        The total amount for the timehorzion (e.g. in MWh)
    profile: array-like
        Load profile with normed values such that `profile[t] * amount`
        yields the load in timestep t (e.g. in MWh)
    marginal_utility: numeric
        Marginal utility in for example Euro / MWh
    input_parameters: dict (optional)



    .. math::
        x^{flow}(t) = c^{amount}(t)  \cdot x^{flow}(t) \qquad \forall t \in T


    Examples
    ---------

    >>> from oemof import solph
    >>> from oemof.tabular import facades
    >>> my_bus = solph.Bus('my_bus')
    >>> my_load = Load(
    ...     label='load',
    ...     carrier='electricity',
    ...     bus=my_bus,
    ...     amount=100,
    ...     profile=[0.3, 0.2, 0.5])
    """

    def __init__(self, *args, **kwargs):
        super().__init__(
            _facade_requires_=["bus", "amount", "profile"], *args, **kwargs
        )

        self.amount = kwargs.get("amount")

        self.profile = kwargs.get("profile")

        self.input_parameters = kwargs.get("input_parameters", {})

        self.marginal_utility = kwargs.get("marginal_utility", 0)

        self.build_solph_components()

    def build_solph_components(self):
        """
        """
        self.inputs.update(
            {
                self.bus: Flow(
                    nominal_value=self.amount,
                    fix=self.profile,
                    variable_cost=self.marginal_utility,
                    **self.input_parameters
                )
            }
        )


<<<<<<< HEAD
@kwargs_to_parent
@dataclass(unsafe_hash=False, frozen=False, eq=False, config=MyConfig)
=======
@dataclass_facade
>>>>>>> 410dbd9e
class Storage(GenericStorage, Facade):
    r""" Storage unit

    Parameters
    ----------
    bus: oemof.solph.Bus
        An oemof bus instance where the storage unit is connected to.
    storage_capacity: numeric
        The total capacity of the storage (e.g. in MWh)
    capacity: numeric
        Maximum production capacity (e.g. in MW)
    efficiency: numeric
        Efficiency of charging and discharging process: Default: 1
    storage_capacity_cost: numeric
        Investment costs for the storage unit e.g in €/MWh-capacity
    capacity_cost: numeric
        Investment costs for the storage unit e.g in €/MW-capacity
    expandable: boolean
        True, if capacity can be expanded within optimization. Default: False.
    storage_capacity_potential: numeric
        Potential of the investment for storage capacity in MWh. Default: +inf.
    capacity_potential: numeric
        Potential of the investment for capacity in MW. Default: +inf.
    input_parameters: dict (optional)
        Set parameters on the input edge of the storage (see oemof.solph for
        more information on possible parameters)
    ouput_parameters: dict (optional)
        Set parameters on the output edge of the storage (see oemof.solph for
        more information on possible parameters)


    Intertemporal energy balance of the storage:

    .. math::

        x^{level}(t) =
        x^{level}(t-1) \cdot (1 - c^{loss\_rate})
        + \sqrt{c^{efficiency}(t)}  x^{flow, in}(t)
        - \frac{x^{flow, out}(t)}{\sqrt{c^{efficiency}(t)}}
        \qquad \forall t \in T

    .. math::
        x^{level}(0) = 0.5 \cdot c^{capacity}

    The **expression** added to the cost minimizing objective funtion
    for the operation is given as:

    .. math::

        x^{opex} = \sum_t (x^{flow, out}(t) \cdot c^{marginal\_cost}(t))


    Examples
    ---------

    >>> import pandas as pd
    >>> from oemof import solph
    >>> from oemof.tabular import facades as fc
    >>> my_bus = solph.Bus('my_bus')
    >>> es = solph.EnergySystem(
    ...    timeindex=pd.date_range('2019', periods=3, freq='H'))
    >>> es.add(my_bus)
    >>> es.add(
    ...    fc.Storage(
    ...        label="storage",
    ...        bus=my_bus,
    ...        carrier="lithium",
    ...        tech="battery",
    ...        storage_capacity_cost=10,
    ...        invest_relation_output_capacity=1/6, # oemof.solph
    ...        marginal_cost=5,
    ...        balanced=True, # oemof.solph argument
    ...        initial_storage_level=1, # oemof.solph argument
    ...        max_storage_level=[0.9, 0.95, 0.8])) # oemof.solph argument

    """
    bus: Bus

    carrier: str

    tech: str

    storage_capacity: float = 0

    capacity: float = 0

    capacity_cost: float = 0

    storage_capacity_cost: float = 0

    storage_capacity_potential: float = float("+inf")

    capacity_potential: float = float("+inf")

    expandable: bool = False

    marginal_cost: float = 0

    efficiency: float = 1

    input_parameters: dict = field(default_factory=dict)

    output_parameters: dict = field(default_factory=dict)

    def build_solph_components(self):
        """
        """
        self.nominal_storage_capacity = self.storage_capacity

        self.inflow_conversion_factor = sequence(self.efficiency)

        self.outflow_conversion_factor = sequence(self.efficiency)

        # make it investment but don't set costs (set below for flow (power))
        self.investment = self._investment()

        if self.investment:
            self.invest_relation_input_output = 1

            for attr in ["invest_relation_input_output"]:
                if getattr(self, attr) is None:
                    raise AttributeError(
                        (
                            "You need to set attr " "`{}` " "for component {}"
                        ).format(attr, self.label)
                    )

            # set capacity costs at one of the flows
            fi = Flow(
                investment=Investment(
                    ep_costs=self.capacity_cost,
                    maximum=self._get_maximum_additional_invest(
                        "capacity_potential", "capacity"
                    ),
                    existing=self.capacity,
                ),
                **self.input_parameters
            )
            # set investment, but no costs (as relation input / output = 1)
            fo = Flow(
                investment=Investment(existing=self.capacity),
                variable_costs=self.marginal_cost,
                **self.output_parameters
            )
            # required for correct grouping in oemof.solph.components
            self._invest_group = True
        else:
            fi = Flow(
                nominal_value=self._nominal_value(), **self.input_parameters
            )
            fo = Flow(
                nominal_value=self._nominal_value(),
                variable_costs=self.marginal_cost,
                **self.output_parameters
            )

        self.inputs.update({self.bus: fi})

        self.outputs.update({self.bus: fo})

        self._set_flows()


class Link(Link, Facade):
    """Bidirectional link for two buses, e.g. to model transshipment.

    Parameters
    ----------
    from_bus: oemof.solph.Bus
        An oemof bus instance where the link unit is connected to with
        its input.
    to_bus: oemof.solph.Bus
        An oemof bus instance where the link unit is connected to with
        its output.
    from_to_capacity: numeric
        The maximal capacity (output side to bus) of the unit. If not
        set, attr `capacity_cost` needs to be set.
    to_from_capacity: numeric
        The maximal capacity (output side from bus) of the unit. If not
        set, attr `capacity_cost` needs to be set.
    loss:
        Relative loss through the link (default: 0)
    capacity_cost: numeric
        Investment costs per unit of output capacity.
        If capacity is not set, this value will be used for optimizing
        the chp capacity.
    marginal_cost: numeric
        Cost per unit Transport in each timestep. Default: 0
    expandable: boolean
        True, if capacity can be expanded within optimization. Default:
        False.


    Note
    -----
    Assigning a small value like 0.00001 to `marginal_cost`  may force unique
    solution of optimization problem.

    Examples
    ---------

    >>> from oemof import solph
    >>> from oemof.tabular import facades
    >>> my_elec_bus_1 = solph.Bus('my_elec_bus_1')
    >>> my_elec_bus_2 = solph.Bus('my_elec_bus_2')
    >>> my_loadink = Link(
    ...     label='link',
    ...     carrier='electricity',
    ...     from_bus=my_elec_bus_1,
    ...     to_bus=my_elec_bus_2,
    ...     from_to_capacity=100,
    ...     to_from_capacity=80,
    ...     loss=0.04)
    """

    def __init__(self, *args, **kwargs):
        super().__init__(
            _facade_requires_=["from_bus", "to_bus"], *args, **kwargs
        )

        self.from_to_capacity = kwargs.get("from_to_capacity")

        self.to_from_capacity = kwargs.get("to_from_capacity")

        self.loss = kwargs.get("loss", 0)

        self.capacity_cost = kwargs.get("capacity_cost")

        self.marginal_cost = kwargs.get("marginal_cost", 0)

        self.expandable = bool(kwargs.get("expandable", False))

        self.limit_direction = bool(kwargs.get("limit_direction", False))

        self.build_solph_components()

    def build_solph_components(self):
        """
        """
        investment = self._investment()

        self.inputs.update({self.from_bus: Flow(), self.to_bus: Flow()})

        self.outputs.update(
            {
                self.from_bus: Flow(
                    variable_costs=self.marginal_cost,
                    nominal_value=self._nominal_value()["to_from"],
                    investment=investment,
                ),
                self.to_bus: Flow(
                    variable_costs=self.marginal_cost,
                    nominal_value=self._nominal_value()["from_to"],
                    investment=investment
                ),
            }
        )

        self.conversion_factors.update(
            {
                (self.from_bus, self.to_bus): sequence((1 - self.loss)),
                (self.to_bus, self.from_bus): sequence((1 - self.loss)),
            }
        )


class Commodity(Source, Facade):
    r""" Commodity element with one output for example a biomass commodity

    Parameters
    ----------
    bus: oemof.solph.Bus
        An oemof bus instance where the unit is connected to with its output
    amount: numeric
        Total available amount to be used within the complete timehorzion
        of the problem
    marginal_cost: numeric
        Marginal cost for one unit used commodity
    output_paramerters: dict (optional)
        Parameters to set on the output edge of the component (see. oemof.solph
        Edge/Flow class for possible arguments)


    .. math::
        \sum_{t} x^{flow}(t) \leq c^{amount}

    For constraints set through `output_parameters` see oemof.solph.Flow class.


    Examples
    ---------

    >>> from oemof import solph
    >>> from oemof.tabular import facades
    >>> my_bus = solph.Bus('my_bus')
    >>> my_commodity = Commodity(
    ...     label='biomass-commodity',
    ...     bus=my_bus,
    ...     carrier='biomass',
    ...     amount=1000,
    ...     marginal_cost=10,
    ...     output_parameters={
    ...         'max': [0.9, 0.5, 0.4]})

    """

    def __init__(self, *args, **kwargs):
        kwargs.update({"_facade_requires_": ["bus", "carrier", "amount"]})
        super().__init__(*args, **kwargs)

        self.amount = kwargs.get("amount")

        self.marginal_cost = kwargs.get("marginal_cost", 0)

        self.output_parameters = kwargs.get("output_parameters", {})

        self.build_solph_components()

    def build_solph_components(self):
        """
        """

        f = Flow(
            nominal_value=self.amount,
            variable_costs=self.marginal_cost,
            summed_max=1,
            **self.output_parameters
        )

        self.outputs.update({self.bus: f})


class Excess(Sink, Facade):
    """
    """

    def __init__(self, *args, **kwargs):
        super().__init__(_facade_requires_=["bus"], *args, **kwargs)

        self.bus = kwargs.get("bus")

        self.marginal_cost = kwargs.get("marginal_cost")

        self.inputs.update({self.bus: Flow(variable_costs=self.marginal_cost)})


class Shortage(Dispatchable):
    """
    """

    def __init__(self, *args, **kwargs):
        super().__init__(*args, **kwargs)


class Generator(Dispatchable):
    """
    """

    def __init__(self, *args, **kwargs):
        super().__init__(*args, **kwargs)


TYPEMAP = {
    "backpressure": BackpressureTurbine,
    "bus": Bus,
    "heatpump": HeatPump,
    "commodity": Commodity,
    "conversion": Conversion,
    "dispatchable": Dispatchable,
    "electrical bus": ElectricalBus,
    "electrical line": ElectricalLine,
    "excess": Excess,
    "extraction": ExtractionTurbine,
    "generator": Generator,
    "link": Link,
    "load": Load,
    "reservoir": Reservoir,
    "shortage": Shortage,
    "storage": Storage,
    "volatile": Volatile,
}

TECH_COLOR_MAP = {
    "acaes": "brown",
    "ocgt": "gray",
    "st": "darkgray",
    "ccgt": "lightgray",
    "heat-storage": "lightsalmon",
    "extraction-turbine": "orange",
    "heat-pump": "skyblue",
    "motoric-chp": "gray",
    "electro-boiler": "darkblue",
    "pv": "gold",
    "onshore": "skyblue",
    "offshore": "darkblue",
    "ce": "olivedrab",
    "hp": "lightsalmon",
    "battery": "lightsalmon",
    "ror": "aqua",
    "phs": "darkblue",
    "reservoir": "slateblue",
    "biomass": "olivedrab",
    "storage": "lightsalmon",
    "battery": "lightsalmon",
    "import": "crimson",
}

CARRIER_COLER_MAP = {
    "biomass": "olivedrab",
    "lithium": "lightsalmon",
    "electricity": "darkred",
    "hydro": "aqua",
    "hydrogen": "magenta",
    "uranium": "yellow",
    "wind": "skyblue",
    "solar": "gold",
    "gas": "lightgray",
    "lignite": "chocolate",
    "coal": "darkgray",
    "waste": "yellowgreen",
    "oil": "black",
}<|MERGE_RESOLUTION|>--- conflicted
+++ resolved
@@ -386,16 +386,7 @@
         self.subnodes = (inflow,)
 
 
-<<<<<<< HEAD
-# First, decorate as dataclass. Second, decorate to handle kwargs in __init__
-@kwargs_to_parent
-@dataclass(unsafe_hash=False, frozen=False, eq=False, config=MyConfig)
-# The settings unsafe_hash=False, frozen=False, eq=False
-# are important to not override the __hash__ method
-# defined in oemof.network.Node
-=======
 @dataclass_facade
->>>>>>> 410dbd9e
 class Dispatchable(Source, Facade):
     r""" Dispatchable element with one output for example a gas-turbine
 
@@ -1304,12 +1295,7 @@
         )
 
 
-<<<<<<< HEAD
-@kwargs_to_parent
-@dataclass(unsafe_hash=False, frozen=False, eq=False, config=MyConfig)
-=======
 @dataclass_facade
->>>>>>> 410dbd9e
 class Storage(GenericStorage, Facade):
     r""" Storage unit
 
