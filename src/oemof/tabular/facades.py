--- conflicted
+++ resolved
@@ -1541,13 +1541,8 @@
         f = Flow(
             nominal_value=self.amount,
             variable_costs=self.marginal_cost,
-<<<<<<< HEAD
             full_load_time_max=1,
             **self.output_parameters
-=======
-            summed_max=1,
-            **self.output_parameters,
->>>>>>> 8e3c229b
         )
 
         self.outputs.update({self.bus: f})
