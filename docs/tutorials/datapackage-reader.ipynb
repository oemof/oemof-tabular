{
 "cells": [
  {
   "cell_type": "markdown",
   "metadata": {},
   "source": [
    "# Using the datapackage-reader"
   ]
  },
  {
   "cell_type": "code",
   "execution_count": null,
   "metadata": {},
   "outputs": [],
   "source": [
    "import os\n",
    "import pandas as pd\n",
    "import pkg_resources as pkg\n",
    "import pprint \n",
    "\n",
    "from oemof.solph import EnergySystem, Model\n",
    "from oemof.tabular.facades import TYPEMAP\n",
    "import oemof.tabular.tools.postprocessing as pp\n",
    "\n",
    "from oemof.tabular import datapackage"
   ]
  },
  {
   "cell_type": "markdown",
   "metadata": {},
   "source": [
    "## Setting Path to Datapackage \n",
    "\n",
    "The package comes with some example datapackage that you can use for testing. You can adapt this path to point to your datapackage. This scripts should work without any necessary additional changes. "
   ]
  },
  {
   "cell_type": "code",
   "execution_count": null,
   "metadata": {},
   "outputs": [],
   "source": [
    "name = \"investment\" # choose from ['dispatch', 'investment']\n",
    "\n",
    "# path to directory with datapackage to load\n",
    "datapackage_dir = pkg.resource_filename(\n",
    "    \"oemof.tabular\", \"examples/datapackages/{}\".format(name)\n",
    ")\n"
   ]
  },
  {
   "cell_type": "markdown",
   "metadata": {},
   "source": [
    "The results path points to your home directory, a subdirectory oemof-results and the name of the datapackage specified above."
   ]
  },
  {
   "cell_type": "code",
   "execution_count": null,
   "metadata": {},
   "outputs": [],
   "source": [
    "# create  path for results (we use the datapackage_dir to store results)\n",
    "results_path = os.path.join(os.path.expanduser(\"~\"), \"oemof-results\", name)\n",
    "if not os.path.exists(results_path):\n",
    "    os.makedirs(results_path)"
   ]
  },
  {
   "cell_type": "markdown",
   "metadata": {},
   "source": [
    "## Setting `attributmap` and `typemap`\n",
    "\n",
    "The two arguments allow for adjusting the datapackage reader to your needs. The `attribute` map lets you specifiy to \n",
    "map column names of your datapackage resource (field names) to the facades. Take the following example: \n",
    "\n",
    "The `Load` facade requires the argument `amount`. If you like (for whatever reason) to use a different naming in your csv-file like `total_energy` you can do this be specifying the following: \n",
    "\n",
    "```\n",
    "from oemof.tabular import facades as fc\n",
    "\n",
    "...\n",
    "\n",
    "attributemap = {\n",
    "    fc.Load: {'amount', 'total_energy'}\n",
    "}\n",
    "```\n",
    "\n",
    "So you can set the attribute map individually for all facades. However, we will use no mapping here for `attributemap` argument. "
   ]
  },
  {
   "cell_type": "code",
   "execution_count": null,
   "metadata": {},
   "outputs": [],
   "source": [
    "attributemap= {}"
   ]
  },
  {
   "cell_type": "markdown",
   "metadata": {},
   "source": [
    "The `typemap` argument can be specified for your field (column name) `type` that specifcies which facade class should be used for instantiating the objects. We provide a default typemap. If you add your own facade classes, you **must** add these to typemap\n",
    "\n",
    "```\n",
    "typemap.update(\n",
    "    {'my_new_class': my_class}\n",
    ")\n",
    "```\n",
    "\n"
   ]
  },
  {
   "cell_type": "code",
   "execution_count": null,
   "metadata": {},
   "outputs": [],
   "source": [
    "typemap = TYPEMAP\n",
    "\n",
    "# Look at current typemap\n",
    "pprint.pprint(typemap)"
   ]
  },
  {
   "cell_type": "markdown",
   "metadata": {},
   "source": [
    "## Create EnergySystem from Datapackage\n",
    "\n",
    "Using the `.from_datapackge` method, creating your EnergySystem is straight forward"
   ]
  },
  {
   "cell_type": "code",
   "execution_count": null,
   "metadata": {},
   "outputs": [],
   "source": [
    "# create energy system object\n",
    "es = EnergySystem.from_datapackage(\n",
    "    os.path.join(datapackage_dir, \"datapackage.json\"),\n",
    "    attributemap=attributemap,\n",
    "    typemap=typemap,\n",
    ")\n",
    "pprint.pprint(\n",
    "    {n.label: n for n in es.nodes}\n",
    ")"
   ]
  },
  {
   "cell_type": "markdown",
   "metadata": {},
   "source": [
    "## Create Model \n",
    "\n",
    "This again is straight forward and just the way you would use the `oemof.solph` package. "
   ]
  },
  {
   "cell_type": "code",
   "execution_count": null,
   "metadata": {},
   "outputs": [],
   "source": [
    "# create model from energy system (this is just oemof.solph)\n",
    "m = Model(es)\n",
    "\n",
    "# if you want dual variables / shadow prices uncomment line below\n",
    "# m.receive_duals()\n",
    "\n",
    "# select solver 'gurobi', 'cplex', 'glpk' etc\n",
    "m.solve(\"cbc\")\n",
    "\n",
    "# get the results from the the solved model(still oemof.solph)\n",
    "m.results = m.results()"
   ]
  },
  {
   "cell_type": "markdown",
   "metadata": {},
   "source": [
    "## Writing Results\n",
    "\n",
    "The nice thing about `oemof.tabular.facades` classes is their data model that allows for writing results in a standardized way. If you want more indidual result postprocessing, you can use all functionalities of the `oemof.outputlib` as the results object is a standard object. "
   ]
  },
  {
   "cell_type": "code",
   "execution_count": null,
   "metadata": {},
   "outputs": [],
   "source": [
    "# now we use the write results method to write the results in oemof-tabular\n",
    "# format\n",
    "pp.write_results(m, results_path)\n",
    "\n"
   ]
  },
  {
   "cell_type": "markdown",
   "metadata": {},
   "source": [
    "## Postprocessing Results"
   ]
  },
  {
   "cell_type": "code",
   "execution_count": null,
   "metadata": {},
   "outputs": [],
   "source": [
    "print(os.listdir(results_path))"
   ]
  },
  {
   "cell_type": "code",
   "execution_count": null,
   "metadata": {},
   "outputs": [],
   "source": [
<<<<<<< HEAD
    "bus = 'bus0'\n",
    "path = os.path.join(results_path, (\"\").join([bus, '.csv']))\n",
    "df = pd.read_csv(path, index_col=0, parse_dates=True).loc[:, 'wind'].plot()"
=======
    "bus = 'bus1'\n",
    "path = os.path.join(results_path, (\"\").join([bus, '.csv'])) \n",
    "df = pd.read_csv(path, index_col=0, parse_dates=True)"
>>>>>>> 39dea55d
   ]
  }
 ],
 "metadata": {
  "kernelspec": {
   "display_name": "Python 3",
   "language": "python",
   "name": "python3"
  },
  "language_info": {
   "codemirror_mode": {
    "name": "ipython",
    "version": 3
   },
   "file_extension": ".py",
   "mimetype": "text/x-python",
   "name": "python",
   "nbconvert_exporter": "python",
   "pygments_lexer": "ipython3",
   "version": "3.6.7"
  }
 },
 "nbformat": 4,
 "nbformat_minor": 2
}<|MERGE_RESOLUTION|>--- conflicted
+++ resolved
@@ -13,6 +13,7 @@
    "metadata": {},
    "outputs": [],
    "source": [
+    "%matplotlib inline\n",
     "import os\n",
     "import pandas as pd\n",
     "import pkg_resources as pkg\n",
@@ -223,15 +224,9 @@
    "metadata": {},
    "outputs": [],
    "source": [
-<<<<<<< HEAD
     "bus = 'bus0'\n",
     "path = os.path.join(results_path, (\"\").join([bus, '.csv']))\n",
     "df = pd.read_csv(path, index_col=0, parse_dates=True).loc[:, 'wind'].plot()"
-=======
-    "bus = 'bus1'\n",
-    "path = os.path.join(results_path, (\"\").join([bus, '.csv'])) \n",
-    "df = pd.read_csv(path, index_col=0, parse_dates=True)"
->>>>>>> 39dea55d
    ]
   }
  ],
