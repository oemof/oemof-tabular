import importlib
import importlib.resources
import os
import pathlib
import re
from difflib import unified_diff

from oemof.network.energy_system import EnergySystem as ES
from oemof.solph import helpers

# The import below is only used to monkey patch `EnergySystem`.
# Hence the `noqa` because otherwise, style checkers would complain about an
# unused import.
import oemof.tabular.datapackage  # noqa: F401
from oemof.tabular.facades import TYPEMAP

ROOT_DIR = pathlib.Path(__file__).parent.parent


def chop_trailing_whitespace(lines):
    return [re.sub(r"\s*$", "", line) for line in lines]


def remove(pattern, lines):
    if not pattern:
        return lines
    return re.subn(pattern, "", "\n".join(lines))[0].split("\n")


def compare_json_files(file_1, file_2, ignored=None):
    lines_1 = remove(ignored, chop_trailing_whitespace(file_1.readlines()))
    lines_2 = remove(ignored, chop_trailing_whitespace(file_2.readlines()))

    if not lines_1 == lines_2:
        raise AssertionError(
            "Failed matching json_file_1 with json_file_2:\n"
            + "\n".join(
                unified_diff(
                    lines_1,
                    lines_2,
                    fromfile=os.path.relpath(file_1.name),
                    tofile=os.path.basename(file_2.name),
                    lineterm="",
                )
            )
        )


def test_example_datapackage_readability():
    """The example datapackages can be read and loaded."""

    systems = []
    datapackage_dir = os.path.join(
        importlib.resources.files("oemof.tabular"),
        "examples/datapackages"
    )
    for example in os.listdir(datapackage_dir):
        print("Runnig reading datapackage example {} ...".format(example))
        systems.append(
            ES.from_datapackage(
                os.path.join(datapackage_dir, example, "datapackage.json"),
                typemap=TYPEMAP,
            )
        )

    for system in systems:
        assert type(system) is ES


def test_scripting_examples():
    """ """

    exclude = ["plotting.py", "__pycache__"]
    examples_dir = os.path.join(
        importlib.resources.files("oemof.tabular"),
        "examples/scripting"
    )
    for example in os.listdir(examples_dir):
        if not example.endswith(".ipynb") and example not in exclude:
<<<<<<< HEAD
            print("Runnig scripting example {} ...".format(example))
            exec(open(os.path.join(examples_dir, example)).read())
=======
            print("Running scripting example {} ...".format(example))
            exec(
                open(
                    pkg.resource_filename(
                        "oemof.tabular",
                        "examples/scripting/{}".format(example),
                    )
                ).read()
            )
>>>>>>> 72cba6ed


def test_examples_datapackages_scripts_infer():
    """ """
    script = "infer.py"

    import pkg_resources as pkg
    for example_datapackage in pkg.resource_listdir(
        "oemof.tabular", "examples/datapackages/"
    ):
        script_path = (
            ROOT_DIR
            / "src"
            / "oemof"
            / "tabular"
            / "examples"
            / "datapackages"
            / example_datapackage
            / "scripts"
            / script
        )
        datapackage_path = (
            ROOT_DIR
            / "src"
            / "oemof"
            / "tabular"
            / "examples"
            / "datapackages"
            / example_datapackage
        )
        if script_path.exists():
            print(
                "Running infer script for {} ...".format(example_datapackage)
            )
            exec(
                "kwargs = {} \n"
                f"kwargs['path'] = '{datapackage_path}' \n"
                f"kwargs['metadata_filename'] = "
                f"'datapackage_{example_datapackage}.json' \n"
                + open(script_path).read(),
            )

            # Move metadata string to .oemof directory
            test_filepath = (
                datapackage_path / f"datapackage_{example_datapackage}.json"
            )
            new_filepath = (
                pathlib.PosixPath(helpers.extend_basic_path("metadata"))
                / f"datapackage_{example_datapackage}.json"
            )
            os.rename(test_filepath, new_filepath)

            ref_filepath = datapackage_path / "datapackage.json"

            with open(new_filepath) as new_file:
                with open(ref_filepath) as ref_file:
                    compare_json_files(new_file, ref_file)


def test_custom_foreign_keys(monkeypatch):
    """
    Set custom foreign keys
    """
    monkeypatch.setenv(
        "OEMOF_TABULAR_FOREIGN_KEY_DESCRIPTORS_FILE",
        ROOT_DIR / "tests" / "custom_foreign_key_descriptors.json",
    )
    monkeypatch.setenv(
        "OEMOF_TABULAR_FOREIGN_KEYS_FILE",
        ROOT_DIR / "tests" / "custom_foreign_keys.json",
    )
    importlib.reload(oemof.tabular.config.config)
    oemof.tabular.datapackage.building.infer_metadata(
        path=str(
            ROOT_DIR
            / "src"
            / "oemof"
            / "tabular"
            / "examples"
            / "datapackages"
            / "foreignkeys"
        ),
        package_name="oemof-tabular-foreignkeys-examples",
    )<|MERGE_RESOLUTION|>--- conflicted
+++ resolved
@@ -51,8 +51,7 @@
 
     systems = []
     datapackage_dir = os.path.join(
-        importlib.resources.files("oemof.tabular"),
-        "examples/datapackages"
+        importlib.resources.files("oemof.tabular"), "examples/datapackages"
     )
     for example in os.listdir(datapackage_dir):
         print("Runnig reading datapackage example {} ...".format(example))
@@ -72,25 +71,12 @@
 
     exclude = ["plotting.py", "__pycache__"]
     examples_dir = os.path.join(
-        importlib.resources.files("oemof.tabular"),
-        "examples/scripting"
+        importlib.resources.files("oemof.tabular"), "examples/scripting"
     )
     for example in os.listdir(examples_dir):
         if not example.endswith(".ipynb") and example not in exclude:
-<<<<<<< HEAD
-            print("Runnig scripting example {} ...".format(example))
+            print("Running scripting example {} ...".format(example))
             exec(open(os.path.join(examples_dir, example)).read())
-=======
-            print("Running scripting example {} ...".format(example))
-            exec(
-                open(
-                    pkg.resource_filename(
-                        "oemof.tabular",
-                        "examples/scripting/{}".format(example),
-                    )
-                ).read()
-            )
->>>>>>> 72cba6ed
 
 
 def test_examples_datapackages_scripts_infer():
@@ -98,6 +84,7 @@
     script = "infer.py"
 
     import pkg_resources as pkg
+
     for example_datapackage in pkg.resource_listdir(
         "oemof.tabular", "examples/datapackages/"
     ):
