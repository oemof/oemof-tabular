import pkg_resources as pkg

from oemof.energy_system import EnergySystem as ES

from oemof.tabular.facades import TYPEMAP
# The import below is only used to monkey patch `EnergySystem`.
# Hence the `noqa` because otherwise, style checkers would complain about an
# unused import.
import oemof.tabular.datapackage  # noqa: F401


def test_example_datapackage_readability():
    """ The example datapackages can be read and loaded.
    """
<<<<<<< HEAD

    systems = []
    for example in pkg.resource_listdir(
        'oemof.tabular', 'examples/datapackages'):

        systems.append(
            deserialize_energy_system(
                ES,
                pkg.resource_filename(
                    'oemof.tabular',
                    'examples/datapackages/{}/datapackage.json'.format(example)),
                typemap=TYPEMAP)
            )

=======
    systems = [
        ES.from_datapackage(
            pkg.resource_filename(
                'oemof.tabular',
                'examples/datapackages/{}/datapackage.json'.format(example)),
            typemap=TYPEMAP)
        for example in pkg.resource_listdir(
            'oemof.tabular', 'examples/datapackages'
        )]
>>>>>>> f751e77e
    for system in systems:
        assert (type(system) is ES)<|MERGE_RESOLUTION|>--- conflicted
+++ resolved
@@ -12,31 +12,18 @@
 def test_example_datapackage_readability():
     """ The example datapackages can be read and loaded.
     """
-<<<<<<< HEAD
 
     systems = []
     for example in pkg.resource_listdir(
         'oemof.tabular', 'examples/datapackages'):
 
         systems.append(
-            deserialize_energy_system(
-                ES,
+            ES.from_datapackage(
                 pkg.resource_filename(
                     'oemof.tabular',
                     'examples/datapackages/{}/datapackage.json'.format(example)),
                 typemap=TYPEMAP)
             )
 
-=======
-    systems = [
-        ES.from_datapackage(
-            pkg.resource_filename(
-                'oemof.tabular',
-                'examples/datapackages/{}/datapackage.json'.format(example)),
-            typemap=TYPEMAP)
-        for example in pkg.resource_listdir(
-            'oemof.tabular', 'examples/datapackages'
-        )]
->>>>>>> f751e77e
     for system in systems:
         assert (type(system) is ES)