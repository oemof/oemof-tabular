--- conflicted
+++ resolved
@@ -87,30 +87,9 @@
         #   'rst': ['docutils>=0.11'],
         #   ':python_version=="2.6"': ['argparse'],
     },
-<<<<<<< HEAD
     entry_points={
         'console_scripts': [
             'ota = oemof.tabular.cli:main',
         ]
     },
-    dependency_links=(
-        [
-            (
-                "git+https://git@github.com/gnn/pyproj.git"
-                "@69a26ce46634749f602518a375849999cb5e41e0"
-                "#egg=pyproj-1.9.5.1.dev0"
-            )
-        ]
-        if sys.version_info.major >= 3 and sys.version_info.minor >= 7
-        else []
-    )
-    + [
-        (
-            "git+https://git@github.com/oemof/oemof.git"
-            "@releases/v0_3_0"
-            "#egg=oemof-0.2.4.dev0"
-        )
-    ],
-=======
->>>>>>> a443c436
 )