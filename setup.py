--- conflicted
+++ resolved
@@ -84,9 +84,6 @@
         #   'rst': ['docutils>=0.11'],
         #   ':python_version=="2.6"': ['argparse'],
     },
-<<<<<<< HEAD
-    dependency_links=[
-=======
     entry_points={
         'console_scripts': [
             'ota = oemof.tabular.cli:main',
@@ -104,7 +101,6 @@
         else []
     )
     + [
->>>>>>> fc10bb74
         (
             "git+https://git@github.com/oemof/oemof.git"
             "@releases/v0_3_0"
